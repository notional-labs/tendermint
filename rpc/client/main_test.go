package client_test

import (
	"os"
	"testing"

	"github.com/cometbft/cometbft/abci/example/kvstore"
	nm "github.com/cometbft/cometbft/node"
	rpctest "github.com/cometbft/cometbft/rpc/test"
)

var node *nm.Node

func TestMain(m *testing.M) {
	// start a CometBFT node (and kvstore) in the background to test against
	dir, err := os.MkdirTemp("/tmp", "rpc-client-test")
	if err != nil {
		panic(err)
	}

<<<<<<< HEAD
	app := kvstore.NewPersistentApplication(dir)
=======
	app := kvstore.NewPersistentKVStoreApplication(dir)
	// If testing block event generation
	// app.SetGenBlockEvents() needs to be called here
>>>>>>> 23389e7d
	node = rpctest.StartTendermint(app)

	code := m.Run()

	// and shut down proper at the end
	rpctest.StopTendermint(node)
	_ = os.RemoveAll(dir)
	os.Exit(code)
}<|MERGE_RESOLUTION|>--- conflicted
+++ resolved
@@ -18,13 +18,9 @@
 		panic(err)
 	}
 
-<<<<<<< HEAD
 	app := kvstore.NewPersistentApplication(dir)
-=======
-	app := kvstore.NewPersistentKVStoreApplication(dir)
 	// If testing block event generation
 	// app.SetGenBlockEvents() needs to be called here
->>>>>>> 23389e7d
 	node = rpctest.StartTendermint(app)
 
 	code := m.Run()

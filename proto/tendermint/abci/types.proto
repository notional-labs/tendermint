syntax = "proto3";
package tendermint.abci;

option go_package = "github.com/tendermint/tendermint/abci/types";

// For more information on gogo.proto, see:
// https://github.com/gogo/protobuf/blob/master/extensions.md
import "tendermint/crypto/proof.proto";
import "tendermint/types/types.proto";
import "tendermint/crypto/keys.proto";
import "tendermint/types/params.proto";
import "google/protobuf/timestamp.proto";
import "gogoproto/gogo.proto";

// This file is copied from http://github.com/tendermint/abci
// NOTE: When using custom types, mind the warnings.
// https://github.com/gogo/protobuf/blob/master/custom_types.md#warnings-and-issues

//----------------------------------------
// Request types

message Request {
  oneof value {
    RequestEcho               echo                 = 1;
    RequestFlush              flush                = 2;
    RequestInfo               info                 = 3;
    RequestSetOption          set_option           = 4;
    RequestInitChain          init_chain           = 5;
    RequestQuery              query                = 6;
    RequestBeginBlock         begin_block          = 7;
    RequestCheckTx            check_tx             = 8;
    RequestDeliverTx          deliver_tx           = 9;
    RequestEndBlock           end_block            = 10;
    RequestCommit             commit               = 11;
    RequestListSnapshots      list_snapshots       = 12;
    RequestOfferSnapshot      offer_snapshot       = 13;
    RequestLoadSnapshotChunk  load_snapshot_chunk  = 14;
    RequestApplySnapshotChunk apply_snapshot_chunk = 15;
  }
}

message RequestEcho {
  string message = 1;
}

message RequestFlush {}

message RequestInfo {
  string version       = 1;
  uint64 block_version = 2;
  uint64 p2p_version   = 3;
}

// nondeterministic
message RequestSetOption {
  string key   = 1;
  string value = 2;
}

message RequestInitChain {
  google.protobuf.Timestamp time = 1
      [(gogoproto.nullable) = false, (gogoproto.stdtime) = true];
  string                   chain_id         = 2;
  ConsensusParams          consensus_params = 3;
  repeated ValidatorUpdate validators       = 4 [(gogoproto.nullable) = false];
  bytes                    app_state_bytes  = 5;
  int64                    initial_height   = 6;
}

message RequestQuery {
  bytes  data   = 1;
  string path   = 2;
  int64  height = 3;
  bool   prove  = 4;
}

message RequestBeginBlock {
  bytes                   hash                 = 1;
  tendermint.types.Header header               = 2 [(gogoproto.nullable) = false];
  LastCommitInfo          last_commit_info     = 3 [(gogoproto.nullable) = false];
  repeated Evidence       byzantine_validators = 4 [(gogoproto.nullable) = false];
}

enum CheckTxType {
  NEW     = 0 [(gogoproto.enumvalue_customname) = "New"];
  RECHECK = 1 [(gogoproto.enumvalue_customname) = "Recheck"];
}

message RequestCheckTx {
  bytes       tx   = 1;
  CheckTxType type = 2;
}

message RequestDeliverTx {
  bytes tx = 1;
}

message RequestEndBlock {
  int64 height = 1;
}

message RequestCommit {}

// lists available snapshots
message RequestListSnapshots {}

// offers a snapshot to the application
message RequestOfferSnapshot {
  Snapshot snapshot = 1;  // snapshot offered by peers
  bytes    app_hash = 2;  // light client-verified app hash for snapshot height
}

// loads a snapshot chunk
message RequestLoadSnapshotChunk {
  uint64 height = 1;
  uint32 format = 2;
  uint32 chunk  = 3;
}

// Applies a snapshot chunk
message RequestApplySnapshotChunk {
  uint32 index  = 1;
  bytes  chunk  = 2;
  string sender = 3;
}

//----------------------------------------
// Response types

message Response {
  oneof value {
    ResponseException          exception            = 1;
    ResponseEcho               echo                 = 2;
    ResponseFlush              flush                = 3;
    ResponseInfo               info                 = 4;
    ResponseSetOption          set_option           = 5;
    ResponseInitChain          init_chain           = 6;
    ResponseQuery              query                = 7;
    ResponseBeginBlock         begin_block          = 8;
    ResponseCheckTx            check_tx             = 9;
    ResponseDeliverTx          deliver_tx           = 10;
    ResponseEndBlock           end_block            = 11;
    ResponseCommit             commit               = 12;
    ResponseListSnapshots      list_snapshots       = 13;
    ResponseOfferSnapshot      offer_snapshot       = 14;
    ResponseLoadSnapshotChunk  load_snapshot_chunk  = 15;
    ResponseApplySnapshotChunk apply_snapshot_chunk = 16;
  }
}

// nondeterministic
message ResponseException {
  string error = 1;
}

message ResponseEcho {
  string message = 1;
}

message ResponseFlush {}

message ResponseInfo {
  string data = 1;

  string version     = 2;
  uint64 app_version = 3;

  int64 last_block_height   = 4;
  bytes last_block_app_hash = 5;
}

// nondeterministic
message ResponseSetOption {
  uint32 code = 1;
  // bytes data = 2;
  string log  = 3;
  string info = 4;
}

message ResponseInitChain {
  ConsensusParams          consensus_params = 1;
  repeated ValidatorUpdate validators       = 2 [(gogoproto.nullable) = false];
  bytes                    app_hash         = 3;
}

message ResponseQuery {
  uint32 code = 1;
  // bytes data = 2; // use "value" instead.
  string                     log       = 3;  // nondeterministic
  string                     info      = 4;  // nondeterministic
  int64                      index     = 5;
  bytes                      key       = 6;
  bytes                      value     = 7;
  tendermint.crypto.ProofOps proof_ops = 8;
  int64                      height    = 9;
  string                     codespace = 10;
}

message ResponseBeginBlock {
  repeated Event events = 1
      [(gogoproto.nullable) = false, (gogoproto.jsontag) = "events,omitempty"];
}

message ResponseCheckTx {
  uint32         code       = 1;
  bytes          data       = 2;
  string         log        = 3;  // nondeterministic
  string         info       = 4;  // nondeterministic
  int64          gas_wanted = 5 [json_name = "gas_wanted"];
  int64          gas_used   = 6 [json_name = "gas_used"];
  repeated Event events     = 7
      [(gogoproto.nullable) = false, (gogoproto.jsontag) = "events,omitempty"];
  string codespace = 8;
<<<<<<< HEAD
  bool is_oracle_tx = 9 [(gogoproto.jsontag) = "is_oracle_tx,omitempty"]; // mempool logic
=======
  string sender    = 9;
  int64  priority  = 10;

  // mempool_error is set by Tendermint.
  // ABCI applictions creating a ResponseCheckTX should not set mempool_error.
  string mempool_error = 11;
>>>>>>> 3ec6e424
}

message ResponseDeliverTx {
  uint32         code       = 1;
  bytes          data       = 2;
  string         log        = 3;  // nondeterministic
  string         info       = 4;  // nondeterministic
  int64          gas_wanted = 5 [json_name = "gas_wanted"];
  int64          gas_used   = 6 [json_name = "gas_used"];
  repeated Event events     = 7 [
    (gogoproto.nullable) = false,
    (gogoproto.jsontag)  = "events,omitempty"
  ];  // nondeterministic
  string codespace = 8;
}

message ResponseEndBlock {
  repeated ValidatorUpdate validator_updates       = 1 [(gogoproto.nullable) = false];
  ConsensusParams          consensus_param_updates = 2;
  repeated Event           events                  = 3
      [(gogoproto.nullable) = false, (gogoproto.jsontag) = "events,omitempty"];
}

message ResponseCommit {
  // reserve 1
  bytes data          = 2;
  int64 retain_height = 3;
}

message ResponseListSnapshots {
  repeated Snapshot snapshots = 1;
}

message ResponseOfferSnapshot {
  Result result = 1;

  enum Result {
    UNKNOWN       = 0;  // Unknown result, abort all snapshot restoration
    ACCEPT        = 1;  // Snapshot accepted, apply chunks
    ABORT         = 2;  // Abort all snapshot restoration
    REJECT        = 3;  // Reject this specific snapshot, try others
    REJECT_FORMAT = 4;  // Reject all snapshots of this format, try others
    REJECT_SENDER = 5;  // Reject all snapshots from the sender(s), try others
  }
}

message ResponseLoadSnapshotChunk {
  bytes chunk = 1;
}

message ResponseApplySnapshotChunk {
  Result          result         = 1;
  repeated uint32 refetch_chunks = 2;  // Chunks to refetch and reapply
  repeated string reject_senders = 3;  // Chunk senders to reject and ban

  enum Result {
    UNKNOWN         = 0;  // Unknown result, abort all snapshot restoration
    ACCEPT          = 1;  // Chunk successfully accepted
    ABORT           = 2;  // Abort all snapshot restoration
    RETRY           = 3;  // Retry chunk (combine with refetch and reject)
    RETRY_SNAPSHOT  = 4;  // Retry snapshot (combine with refetch and reject)
    REJECT_SNAPSHOT = 5;  // Reject this snapshot, try others
  }
}

//----------------------------------------
// Misc.

// ConsensusParams contains all consensus-relevant parameters
// that can be adjusted by the abci app
message ConsensusParams {
  BlockParams                      block     = 1;
  tendermint.types.EvidenceParams  evidence  = 2;
  tendermint.types.ValidatorParams validator = 3;
  tendermint.types.VersionParams   version   = 4;
}

// BlockParams contains limits on the block size.
message BlockParams {
  // Note: must be greater than 0
  int64 max_bytes = 1;
  // Note: must be greater or equal to -1
  int64 max_gas = 2;
}

message LastCommitInfo {
  int32             round = 1;
  repeated VoteInfo votes = 2 [(gogoproto.nullable) = false];
}

// Event allows application developers to attach additional information to
// ResponseBeginBlock, ResponseEndBlock, ResponseCheckTx and ResponseDeliverTx.
// Later, transactions may be queried using these events.
message Event {
  string                  type       = 1;
  repeated EventAttribute attributes = 2 [
    (gogoproto.nullable) = false,
    (gogoproto.jsontag)  = "attributes,omitempty"
  ];
}

// EventAttribute is a single key-value pair, associated with an event.
message EventAttribute {
  bytes key   = 1;
  bytes value = 2;
  bool  index = 3;  // nondeterministic
}

// TxResult contains results of executing the transaction.
//
// One usage is indexing transaction results.
message TxResult {
  int64             height = 1;
  uint32            index  = 2;
  bytes             tx     = 3;
  ResponseDeliverTx result = 4 [(gogoproto.nullable) = false];
}

//----------------------------------------
// Blockchain Types

// Validator
message Validator {
  bytes address = 1;  // The first 20 bytes of SHA256(public key)
  // PubKey pub_key = 2 [(gogoproto.nullable)=false];
  int64 power = 3;  // The voting power
}

// ValidatorUpdate
message ValidatorUpdate {
  tendermint.crypto.PublicKey pub_key = 1 [(gogoproto.nullable) = false];
  int64                       power   = 2;
}

// VoteInfo
message VoteInfo {
  Validator validator         = 1 [(gogoproto.nullable) = false];
  bool      signed_last_block = 2;
}

enum EvidenceType {
  UNKNOWN             = 0;
  DUPLICATE_VOTE      = 1;
  LIGHT_CLIENT_ATTACK = 2;
}

message Evidence {
  EvidenceType type = 1;
  // The offending validator
  Validator validator = 2 [(gogoproto.nullable) = false];
  // The height when the offense occurred
  int64 height = 3;
  // The corresponding time where the offense occurred
  google.protobuf.Timestamp time = 4
      [(gogoproto.nullable) = false, (gogoproto.stdtime) = true];
  // Total voting power of the validator set in case the ABCI application does
  // not store historical validators.
  // https://github.com/tendermint/tendermint/issues/4581
  int64 total_voting_power = 5;
}

//----------------------------------------
// State Sync Types

message Snapshot {
  uint64 height   = 1;  // The height at which the snapshot was taken
  uint32 format   = 2;  // The application-specific snapshot format
  uint32 chunks   = 3;  // Number of chunks in the snapshot
  bytes  hash     = 4;  // Arbitrary snapshot hash, equal only if identical
  bytes  metadata = 5;  // Arbitrary application metadata
}

//----------------------------------------
// Service Definition

service ABCIApplication {
  rpc Echo(RequestEcho) returns (ResponseEcho);
  rpc Flush(RequestFlush) returns (ResponseFlush);
  rpc Info(RequestInfo) returns (ResponseInfo);
  rpc SetOption(RequestSetOption) returns (ResponseSetOption);
  rpc DeliverTx(RequestDeliverTx) returns (ResponseDeliverTx);
  rpc CheckTx(RequestCheckTx) returns (ResponseCheckTx);
  rpc Query(RequestQuery) returns (ResponseQuery);
  rpc Commit(RequestCommit) returns (ResponseCommit);
  rpc InitChain(RequestInitChain) returns (ResponseInitChain);
  rpc BeginBlock(RequestBeginBlock) returns (ResponseBeginBlock);
  rpc EndBlock(RequestEndBlock) returns (ResponseEndBlock);
  rpc ListSnapshots(RequestListSnapshots) returns (ResponseListSnapshots);
  rpc OfferSnapshot(RequestOfferSnapshot) returns (ResponseOfferSnapshot);
  rpc LoadSnapshotChunk(RequestLoadSnapshotChunk)
      returns (ResponseLoadSnapshotChunk);
  rpc ApplySnapshotChunk(RequestApplySnapshotChunk)
      returns (ResponseApplySnapshotChunk);
}<|MERGE_RESOLUTION|>--- conflicted
+++ resolved
@@ -211,16 +211,13 @@
   repeated Event events     = 7
       [(gogoproto.nullable) = false, (gogoproto.jsontag) = "events,omitempty"];
   string codespace = 8;
-<<<<<<< HEAD
   bool is_oracle_tx = 9 [(gogoproto.jsontag) = "is_oracle_tx,omitempty"]; // mempool logic
-=======
-  string sender    = 9;
-  int64  priority  = 10;
+  string sender    = 10;
+  int64  priority  = 11;
 
   // mempool_error is set by Tendermint.
   // ABCI applictions creating a ResponseCheckTX should not set mempool_error.
-  string mempool_error = 11;
->>>>>>> 3ec6e424
+  string mempool_error = 12;
 }
 
 message ResponseDeliverTx {

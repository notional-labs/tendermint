--- conflicted
+++ resolved
@@ -11,17 +11,6 @@
 	"github.com/stretchr/testify/assert"
 	"github.com/stretchr/testify/require"
 
-<<<<<<< HEAD
-	dbm "github.com/tendermint/tm-db"
-
-	abci "github.com/tendermint/tendermint/abci/types"
-	"github.com/tendermint/tendermint/crypto/ed25519"
-	cryptoenc "github.com/tendermint/tendermint/crypto/encoding"
-	"github.com/tendermint/tendermint/internal/test"
-	tmrand "github.com/tendermint/tendermint/libs/rand"
-	sm "github.com/tendermint/tendermint/state"
-	"github.com/tendermint/tendermint/types"
-=======
 	dbm "github.com/cometbft/cometbft-db"
 
 	abci "github.com/cometbft/cometbft/abci/types"
@@ -29,10 +18,8 @@
 	cryptoenc "github.com/cometbft/cometbft/crypto/encoding"
 	"github.com/cometbft/cometbft/internal/test"
 	cmtrand "github.com/cometbft/cometbft/libs/rand"
-	cmtstate "github.com/cometbft/cometbft/proto/tendermint/state"
 	sm "github.com/cometbft/cometbft/state"
 	"github.com/cometbft/cometbft/types"
->>>>>>> c67d2f78
 )
 
 // setupTestCase does setup common to all test cases.
@@ -120,15 +107,9 @@
 	// Build mock responses.
 	block := makeBlock(state, 2, new(types.Commit))
 
-<<<<<<< HEAD
 	abciResponses := new(abci.ResponseFinalizeBlock)
 	dtxs := make([]*abci.ExecTxResult, 2)
 	abciResponses.TxResults = dtxs
-=======
-	abciResponses := new(cmtstate.ABCIResponses)
-	dtxs := make([]*abci.ResponseDeliverTx, 2)
-	abciResponses.DeliverTxs = dtxs
->>>>>>> c67d2f78
 
 	abciResponses.TxResults[0] = &abci.ExecTxResult{Data: []byte("foo"), Events: nil}
 	abciResponses.TxResults[1] = &abci.ExecTxResult{Data: []byte("bar"), Log: "ok", Events: nil}
@@ -210,16 +191,9 @@
 	// Add all cases.
 	for i, tc := range cases {
 		h := int64(i + 1) // last block height, one below what we save
-<<<<<<< HEAD
 		responses := &abci.ResponseFinalizeBlock{
 			TxResults:     tc.added,
 			AgreedAppData: []byte(fmt.Sprintf("%d", h)),
-=======
-		responses := &cmtstate.ABCIResponses{
-			BeginBlock: &abci.ResponseBeginBlock{},
-			DeliverTxs: tc.added,
-			EndBlock:   &abci.ResponseEndBlock{},
->>>>>>> c67d2f78
 		}
 		err := stateStore.SaveFinalizeBlockResponse(h, responses)
 		require.NoError(t, err)
@@ -231,16 +205,9 @@
 		res, err := stateStore.LoadFinalizeBlockResponse(h)
 		if assert.NoError(err, "%d", i) {
 			t.Log(res)
-<<<<<<< HEAD
 			responses := &abci.ResponseFinalizeBlock{
 				TxResults:     tc.expected,
 				AgreedAppData: []byte(fmt.Sprintf("%d", h)),
-=======
-			responses := &cmtstate.ABCIResponses{
-				BeginBlock: &abci.ResponseBeginBlock{},
-				DeliverTxs: tc.expected,
-				EndBlock:   &abci.ResponseEndBlock{},
->>>>>>> c67d2f78
 			}
 			assert.Equal(sm.TxResultsHash(responses.TxResults), sm.TxResultsHash(res.TxResults), "%d", i)
 		}
@@ -487,16 +454,8 @@
 	bps, err := block.MakePartSet(testPartSize)
 	require.NoError(t, err)
 	blockID := types.BlockID{Hash: block.Hash(), PartSetHeader: bps.Header()}
-<<<<<<< HEAD
 	abciResponses := &abci.ResponseFinalizeBlock{}
 	validatorUpdates, err := types.PB2TM.ValidatorUpdates(abciResponses.ValidatorUpdates)
-=======
-	abciResponses := &cmtstate.ABCIResponses{
-		BeginBlock: &abci.ResponseBeginBlock{},
-		EndBlock:   &abci.ResponseEndBlock{ValidatorUpdates: nil},
-	}
-	validatorUpdates, err := types.PB2TM.ValidatorUpdates(abciResponses.EndBlock.ValidatorUpdates)
->>>>>>> c67d2f78
 	require.NoError(t, err)
 	updatedState, err := sm.UpdateState(state, blockID, &block.Header, abciResponses, validatorUpdates)
 	assert.NoError(t, err)
@@ -609,16 +568,8 @@
 	require.NoError(t, err)
 	blockID := types.BlockID{Hash: block.Hash(), PartSetHeader: bps.Header()}
 	// no updates:
-<<<<<<< HEAD
 	abciResponses := &abci.ResponseFinalizeBlock{}
 	validatorUpdates, err := types.PB2TM.ValidatorUpdates(abciResponses.ValidatorUpdates)
-=======
-	abciResponses := &cmtstate.ABCIResponses{
-		BeginBlock: &abci.ResponseBeginBlock{},
-		EndBlock:   &abci.ResponseEndBlock{ValidatorUpdates: nil},
-	}
-	validatorUpdates, err := types.PB2TM.ValidatorUpdates(abciResponses.EndBlock.ValidatorUpdates)
->>>>>>> c67d2f78
 	require.NoError(t, err)
 
 	updatedState, err := sm.UpdateState(state, blockID, &block.Header, abciResponses, validatorUpdates)
@@ -717,16 +668,8 @@
 	// no changes in voting power and both validators have same voting power
 	// -> proposers should alternate:
 	oldState := updatedState3
-<<<<<<< HEAD
 	abciResponses = &abci.ResponseFinalizeBlock{}
 	validatorUpdates, err = types.PB2TM.ValidatorUpdates(abciResponses.ValidatorUpdates)
-=======
-	abciResponses = &cmtstate.ABCIResponses{
-		BeginBlock: &abci.ResponseBeginBlock{},
-		EndBlock:   &abci.ResponseEndBlock{ValidatorUpdates: nil},
-	}
-	validatorUpdates, err = types.PB2TM.ValidatorUpdates(abciResponses.EndBlock.ValidatorUpdates)
->>>>>>> c67d2f78
 	require.NoError(t, err)
 
 	oldState, err = sm.UpdateState(oldState, blockID, &block.Header, abciResponses, validatorUpdates)
@@ -738,16 +681,8 @@
 
 	for i := 0; i < 1000; i++ {
 		// no validator updates:
-<<<<<<< HEAD
 		abciResponses := &abci.ResponseFinalizeBlock{}
 		validatorUpdates, err = types.PB2TM.ValidatorUpdates(abciResponses.ValidatorUpdates)
-=======
-		abciResponses := &cmtstate.ABCIResponses{
-			BeginBlock: &abci.ResponseBeginBlock{},
-			EndBlock:   &abci.ResponseEndBlock{ValidatorUpdates: nil},
-		}
-		validatorUpdates, err = types.PB2TM.ValidatorUpdates(abciResponses.EndBlock.ValidatorUpdates)
->>>>>>> c67d2f78
 		require.NoError(t, err)
 
 		updatedState, err := sm.UpdateState(oldState, blockID, &block.Header, abciResponses, validatorUpdates)
@@ -801,16 +736,8 @@
 	oldState := state
 	for i := 0; i < 10; i++ {
 		// no updates:
-<<<<<<< HEAD
 		abciResponses := &abci.ResponseFinalizeBlock{}
 		validatorUpdates, err := types.PB2TM.ValidatorUpdates(abciResponses.ValidatorUpdates)
-=======
-		abciResponses := &cmtstate.ABCIResponses{
-			BeginBlock: &abci.ResponseBeginBlock{},
-			EndBlock:   &abci.ResponseEndBlock{ValidatorUpdates: nil},
-		}
-		validatorUpdates, err := types.PB2TM.ValidatorUpdates(abciResponses.EndBlock.ValidatorUpdates)
->>>>>>> c67d2f78
 		require.NoError(t, err)
 
 		block := makeBlock(oldState, oldState.LastBlockHeight+1, new(types.Commit))
@@ -840,14 +767,8 @@
 	firstAddedVal := abci.ValidatorUpdate{PubKey: fvp, Power: firstAddedValVotingPower}
 	validatorUpdates, err := types.PB2TM.ValidatorUpdates([]abci.ValidatorUpdate{firstAddedVal})
 	assert.NoError(t, err)
-<<<<<<< HEAD
 	abciResponses := &abci.ResponseFinalizeBlock{
 		ValidatorUpdates: []abci.ValidatorUpdate{firstAddedVal},
-=======
-	abciResponses := &cmtstate.ABCIResponses{
-		BeginBlock: &abci.ResponseBeginBlock{},
-		EndBlock:   &abci.ResponseEndBlock{ValidatorUpdates: []abci.ValidatorUpdate{firstAddedVal}},
->>>>>>> c67d2f78
 	}
 	block := makeBlock(oldState, oldState.LastBlockHeight+1, new(types.Commit))
 
@@ -861,16 +782,8 @@
 	lastState := updatedState
 	for i := 0; i < 200; i++ {
 		// no updates:
-<<<<<<< HEAD
 		abciResponses := &abci.ResponseFinalizeBlock{}
 		validatorUpdates, err := types.PB2TM.ValidatorUpdates(abciResponses.ValidatorUpdates)
-=======
-		abciResponses := &cmtstate.ABCIResponses{
-			BeginBlock: &abci.ResponseBeginBlock{},
-			EndBlock:   &abci.ResponseEndBlock{ValidatorUpdates: nil},
-		}
-		validatorUpdates, err := types.PB2TM.ValidatorUpdates(abciResponses.EndBlock.ValidatorUpdates)
->>>>>>> c67d2f78
 		require.NoError(t, err)
 
 		block := makeBlock(lastState, lastState.LastBlockHeight+1, new(types.Commit))
@@ -906,14 +819,8 @@
 		validatorUpdates, err := types.PB2TM.ValidatorUpdates([]abci.ValidatorUpdate{addedVal})
 		assert.NoError(t, err)
 
-<<<<<<< HEAD
 		abciResponses := &abci.ResponseFinalizeBlock{
 			ValidatorUpdates: []abci.ValidatorUpdate{addedVal},
-=======
-		abciResponses := &cmtstate.ABCIResponses{
-			BeginBlock: &abci.ResponseBeginBlock{},
-			EndBlock:   &abci.ResponseEndBlock{ValidatorUpdates: []abci.ValidatorUpdate{addedVal}},
->>>>>>> c67d2f78
 		}
 		block := makeBlock(oldState, oldState.LastBlockHeight+1, new(types.Commit))
 		bps, err := block.MakePartSet(testPartSize)
@@ -929,14 +836,8 @@
 	gp, err := cryptoenc.PubKeyToProto(genesisPubKey)
 	require.NoError(t, err)
 	removeGenesisVal := abci.ValidatorUpdate{PubKey: gp, Power: 0}
-<<<<<<< HEAD
 	abciResponses = &abci.ResponseFinalizeBlock{
 		ValidatorUpdates: []abci.ValidatorUpdate{removeGenesisVal},
-=======
-	abciResponses = &cmtstate.ABCIResponses{
-		BeginBlock: &abci.ResponseBeginBlock{},
-		EndBlock:   &abci.ResponseEndBlock{ValidatorUpdates: []abci.ValidatorUpdate{removeGenesisVal}},
->>>>>>> c67d2f78
 	}
 
 	block = makeBlock(oldState, oldState.LastBlockHeight+1, new(types.Commit))
@@ -959,16 +860,8 @@
 	count := 0
 	isProposerUnchanged := true
 	for isProposerUnchanged {
-<<<<<<< HEAD
 		abciResponses := &abci.ResponseFinalizeBlock{}
 		validatorUpdates, err = types.PB2TM.ValidatorUpdates(abciResponses.ValidatorUpdates)
-=======
-		abciResponses := &cmtstate.ABCIResponses{
-			BeginBlock: &abci.ResponseBeginBlock{},
-			EndBlock:   &abci.ResponseEndBlock{ValidatorUpdates: nil},
-		}
-		validatorUpdates, err = types.PB2TM.ValidatorUpdates(abciResponses.EndBlock.ValidatorUpdates)
->>>>>>> c67d2f78
 		require.NoError(t, err)
 		block = makeBlock(curState, curState.LastBlockHeight+1, new(types.Commit))
 
@@ -992,16 +885,8 @@
 	proposers := make([]*types.Validator, numVals)
 	for i := 0; i < 100; i++ {
 		// no updates:
-<<<<<<< HEAD
 		abciResponses := &abci.ResponseFinalizeBlock{}
 		validatorUpdates, err := types.PB2TM.ValidatorUpdates(abciResponses.ValidatorUpdates)
-=======
-		abciResponses := &cmtstate.ABCIResponses{
-			BeginBlock: &abci.ResponseBeginBlock{},
-			EndBlock:   &abci.ResponseEndBlock{ValidatorUpdates: nil},
-		}
-		validatorUpdates, err := types.PB2TM.ValidatorUpdates(abciResponses.EndBlock.ValidatorUpdates)
->>>>>>> c67d2f78
 		require.NoError(t, err)
 
 		block := makeBlock(updatedState, updatedState.LastBlockHeight+1, new(types.Commit))

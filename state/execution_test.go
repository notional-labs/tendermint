package state_test

import (
	"context"
	"errors"
	"testing"
	"time"

	"github.com/stretchr/testify/assert"
	"github.com/stretchr/testify/mock"
	"github.com/stretchr/testify/require"

	dbm "github.com/cometbft/cometbft-db"

	abciclientmocks "github.com/cometbft/cometbft/abci/client/mocks"
	abci "github.com/cometbft/cometbft/abci/types"
	abcimocks "github.com/cometbft/cometbft/abci/types/mocks"
	"github.com/cometbft/cometbft/crypto"
	"github.com/cometbft/cometbft/crypto/ed25519"
	cryptoenc "github.com/cometbft/cometbft/crypto/encoding"
	"github.com/cometbft/cometbft/crypto/tmhash"
	"github.com/cometbft/cometbft/internal/test"
	"github.com/cometbft/cometbft/libs/log"
	mpmocks "github.com/cometbft/cometbft/mempool/mocks"
	cmtversion "github.com/cometbft/cometbft/proto/tendermint/version"
	"github.com/cometbft/cometbft/proxy"
	pmocks "github.com/cometbft/cometbft/proxy/mocks"
	sm "github.com/cometbft/cometbft/state"
	"github.com/cometbft/cometbft/state/mocks"
	"github.com/cometbft/cometbft/store"
	"github.com/cometbft/cometbft/types"
	cmttime "github.com/cometbft/cometbft/types/time"
	"github.com/cometbft/cometbft/version"
)

var (
	chainID             = "execution_chain"
	testPartSize uint32 = 65536
)

func TestApplyBlock(t *testing.T) {
	app := &testApp{}
	cc := proxy.NewLocalClientCreator(app)
	proxyApp := proxy.NewAppConns(cc, proxy.NopMetrics())
	err := proxyApp.Start()
	require.Nil(t, err)
	defer proxyApp.Stop() //nolint:errcheck // ignore for tests

	state, stateDB, _ := makeState(1, 1)
	stateStore := sm.NewStore(stateDB, sm.StoreOptions{
		DiscardABCIResponses: false,
	})
	blockStore := store.NewBlockStore(dbm.NewMemDB())

	mp := &mpmocks.Mempool{}
	mp.On("Lock").Return()
	mp.On("Unlock").Return()
	mp.On("FlushAppConn", mock.Anything).Return(nil)
	mp.On("Update",
		mock.Anything,
		mock.Anything,
		mock.Anything,
		mock.Anything,
		mock.Anything,
		mock.Anything).Return(nil)
	blockExec := sm.NewBlockExecutor(stateStore, log.TestingLogger(), proxyApp.Consensus(),
		mp, sm.EmptyEvidencePool{}, blockStore)

	block := makeBlock(state, 1, new(types.Commit))
	bps, err := block.MakePartSet(testPartSize)
	require.NoError(t, err)
	blockID := types.BlockID{Hash: block.Hash(), PartSetHeader: bps.Header()}

	state, err = blockExec.ApplyBlock(state, blockID, block)
	require.Nil(t, err)

	// TODO check state and mempool
	assert.EqualValues(t, 1, state.Version.Consensus.App, "App version wasn't updated")
}

// TestFinalizeBlockDecidedLastCommit ensures we correctly send the
// DecidedLastCommit to the application. The test ensures that the
// DecidedLastCommit properly reflects which validators signed the preceding
// block.
func TestFinalizeBlockDecidedLastCommit(t *testing.T) {
	app := &testApp{}
	cc := proxy.NewLocalClientCreator(app)
	proxyApp := proxy.NewAppConns(cc, proxy.NopMetrics())
	err := proxyApp.Start()
	require.NoError(t, err)
	defer proxyApp.Stop() //nolint:errcheck // ignore for tests

	state, stateDB, privVals := makeState(7, 1)
	stateStore := sm.NewStore(stateDB, sm.StoreOptions{
		DiscardABCIResponses: false,
	})
	absentSig := types.NewExtendedCommitSigAbsent()

	testCases := []struct {
		name             string
		absentCommitSigs map[int]bool
	}{
		{"none absent", map[int]bool{}},
		{"one absent", map[int]bool{1: true}},
		{"multiple absent", map[int]bool{1: true, 3: true}},
	}

	for _, tc := range testCases {
		t.Run(tc.name, func(t *testing.T) {
			blockStore := store.NewBlockStore(dbm.NewMemDB())
			evpool := &mocks.EvidencePool{}
			evpool.On("PendingEvidence", mock.Anything).Return([]types.Evidence{}, 0)
			evpool.On("Update", mock.Anything, mock.Anything).Return()
			evpool.On("CheckEvidence", mock.Anything).Return(nil)
			mp := &mpmocks.Mempool{}
			mp.On("Lock").Return()
			mp.On("Unlock").Return()
			mp.On("FlushAppConn", mock.Anything).Return(nil)
			mp.On("Update",
				mock.Anything,
				mock.Anything,
				mock.Anything,
				mock.Anything,
				mock.Anything,
				mock.Anything,
				mock.Anything).Return(nil)

			eventBus := types.NewEventBus()
			require.NoError(t, eventBus.Start())

			blockExec := sm.NewBlockExecutor(stateStore, log.NewNopLogger(), proxyApp.Consensus(), mp, evpool, blockStore)
			state, _, lastCommit, err := makeAndCommitGoodBlock(state, 1, new(types.Commit), state.NextValidators.Validators[0].Address, blockExec, privVals, nil)
			require.NoError(t, err)

			for idx, isAbsent := range tc.absentCommitSigs {
				if isAbsent {
					lastCommit.ExtendedSignatures[idx] = absentSig
				}
			}

			// block for height 2
			block := makeBlock(state, 2, lastCommit.ToCommit())
			bps, err := block.MakePartSet(testPartSize)
			require.NoError(t, err)
			blockID := types.BlockID{Hash: block.Hash(), PartSetHeader: bps.Header()}
			_, err = blockExec.ApplyBlock(state, blockID, block)
			require.NoError(t, err)

			// -> app receives a list of validators with a bool indicating if they signed
			for i, v := range app.CommitVotes {
				_, absent := tc.absentCommitSigs[i]
				assert.Equal(t, !absent, v.SignedLastBlock)
			}
		})
	}
}

// TestFinalizeBlockValidators ensures we send absent validators list.
func TestFinalizeBlockValidators(t *testing.T) {
	app := &testApp{}
	cc := proxy.NewLocalClientCreator(app)
	proxyApp := proxy.NewAppConns(cc, proxy.NopMetrics())
	err := proxyApp.Start()
	require.NoError(t, err)
	defer proxyApp.Stop() //nolint:errcheck // no need to check error again

	state, stateDB, _ := makeState(2, 2)
	stateStore := sm.NewStore(stateDB, sm.StoreOptions{
		DiscardABCIResponses: false,
	})

	prevHash := state.LastBlockID.Hash
	prevParts := types.PartSetHeader{}
	prevBlockID := types.BlockID{Hash: prevHash, PartSetHeader: prevParts}

	var (
<<<<<<< HEAD
		now        = tmtime.Now()
		commitSig0 = types.ExtendedCommitSig{
			CommitSig: types.CommitSig{
				BlockIDFlag:      types.BlockIDFlagCommit,
				ValidatorAddress: state.Validators.Validators[0].Address,
				Timestamp:        now,
				Signature:        []byte("Signature1"),
			},
			Extension:          []byte("extension1"),
			ExtensionSignature: []byte("extensionSig1"),
		}

		commitSig1 = types.ExtendedCommitSig{
			CommitSig: types.CommitSig{
				BlockIDFlag:      types.BlockIDFlagCommit,
				ValidatorAddress: state.Validators.Validators[1].Address,
				Timestamp:        now,
				Signature:        []byte("Signature2"),
			},
			Extension:          []byte("extension2"),
			ExtensionSignature: []byte("extensionSig2"),
		}
		absentSig = types.NewExtendedCommitSigAbsent()
=======
		now        = cmttime.Now()
		commitSig0 = types.NewCommitSigForBlock(
			[]byte("Signature1"),
			state.Validators.Validators[0].Address,
			now)
		commitSig1 = types.NewCommitSigForBlock(
			[]byte("Signature2"),
			state.Validators.Validators[1].Address,
			now)
		absentSig = types.NewCommitSigAbsent()
>>>>>>> c67d2f78
	)

	testCases := []struct {
		desc                     string
		lastCommitSigs           []types.ExtendedCommitSig
		expectedAbsentValidators []int
	}{
		{"none absent", []types.ExtendedCommitSig{commitSig0, commitSig1}, []int{}},
		{"one absent", []types.ExtendedCommitSig{commitSig0, absentSig}, []int{1}},
		{"multiple absent", []types.ExtendedCommitSig{absentSig, absentSig}, []int{0, 1}},
	}

	for _, tc := range testCases {
		lastCommit := &types.ExtendedCommit{
			Height:             1,
			BlockID:            prevBlockID,
			ExtendedSignatures: tc.lastCommitSigs,
		}

		// block for height 2
		block := makeBlock(state, 2, lastCommit.ToCommit())

		_, err = sm.ExecCommitBlock(proxyApp.Consensus(), block, log.TestingLogger(), stateStore, 1)
		require.Nil(t, err, tc.desc)

		// -> app receives a list of validators with a bool indicating if they signed
		ctr := 0
		for i, v := range app.CommitVotes {
			if ctr < len(tc.expectedAbsentValidators) &&
				tc.expectedAbsentValidators[ctr] == i {

				assert.False(t, v.SignedLastBlock)
				ctr++
			} else {
				assert.True(t, v.SignedLastBlock)
			}
		}
	}
}

// TestFinalizeBlockMisbehavior ensures we send misbehavior list.
func TestFinalizeBlockMisbehavior(t *testing.T) {
	app := &testApp{}
	cc := proxy.NewLocalClientCreator(app)
	proxyApp := proxy.NewAppConns(cc, proxy.NopMetrics())
	err := proxyApp.Start()
	require.NoError(t, err)
	defer proxyApp.Stop() //nolint:errcheck // ignore for tests

	state, stateDB, privVals := makeState(1, 1)
	stateStore := sm.NewStore(stateDB, sm.StoreOptions{
		DiscardABCIResponses: false,
	})

	defaultEvidenceTime := time.Date(2019, 1, 1, 0, 0, 0, 0, time.UTC)
	privVal := privVals[state.Validators.Validators[0].Address.String()]
	blockID := makeBlockID([]byte("headerhash"), 1000, []byte("partshash"))
	header := &types.Header{
		Version:            cmtversion.Consensus{Block: version.BlockProtocol, App: 1},
		ChainID:            state.ChainID,
		Height:             10,
		Time:               defaultEvidenceTime,
		LastBlockID:        blockID,
		LastCommitHash:     crypto.CRandBytes(tmhash.Size),
		DataHash:           crypto.CRandBytes(tmhash.Size),
		ValidatorsHash:     state.Validators.Hash(),
		NextValidatorsHash: state.Validators.Hash(),
		ConsensusHash:      crypto.CRandBytes(tmhash.Size),
		AppHash:            crypto.CRandBytes(tmhash.Size),
		LastResultsHash:    crypto.CRandBytes(tmhash.Size),
		EvidenceHash:       crypto.CRandBytes(tmhash.Size),
		ProposerAddress:    crypto.CRandBytes(crypto.AddressSize),
	}

	// we don't need to worry about validating the evidence as long as they pass validate basic
	dve, err := types.NewMockDuplicateVoteEvidenceWithValidator(3, defaultEvidenceTime, privVal, state.ChainID)
	require.NoError(t, err)
	dve.ValidatorPower = 1000
	lcae := &types.LightClientAttackEvidence{
		ConflictingBlock: &types.LightBlock{
			SignedHeader: &types.SignedHeader{
				Header: header,
				Commit: &types.Commit{
					Height:  10,
					BlockID: makeBlockID(header.Hash(), 100, []byte("partshash")),
					Signatures: []types.CommitSig{{
						BlockIDFlag:      types.BlockIDFlagNil,
						ValidatorAddress: crypto.AddressHash([]byte("validator_address")),
						Timestamp:        defaultEvidenceTime,
						Signature:        crypto.CRandBytes(types.MaxSignatureSize)}},
				},
			},
			ValidatorSet: state.Validators,
		},
		CommonHeight:        8,
		ByzantineValidators: []*types.Validator{state.Validators.Validators[0]},
		TotalVotingPower:    12,
		Timestamp:           defaultEvidenceTime,
	}

	ev := []types.Evidence{dve, lcae}

	abciMb := []abci.Misbehavior{
		{
			Type:             abci.MisbehaviorType_DUPLICATE_VOTE,
			Height:           3,
			Time:             defaultEvidenceTime,
			Validator:        types.TM2PB.Validator(state.Validators.Validators[0]),
			TotalVotingPower: 10,
		},
		{
			Type:             abci.MisbehaviorType_LIGHT_CLIENT_ATTACK,
			Height:           8,
			Time:             defaultEvidenceTime,
			Validator:        types.TM2PB.Validator(state.Validators.Validators[0]),
			TotalVotingPower: 12,
		},
	}

	evpool := &mocks.EvidencePool{}
	evpool.On("PendingEvidence", mock.AnythingOfType("int64")).Return(ev, int64(100))
	evpool.On("Update", mock.AnythingOfType("state.State"), mock.AnythingOfType("types.EvidenceList")).Return()
	evpool.On("CheckEvidence", mock.AnythingOfType("types.EvidenceList")).Return(nil)
	mp := &mpmocks.Mempool{}
	mp.On("Lock").Return()
	mp.On("Unlock").Return()
	mp.On("FlushAppConn", mock.Anything).Return(nil)
	mp.On("Update",
		mock.Anything,
		mock.Anything,
		mock.Anything,
		mock.Anything,
		mock.Anything,
		mock.Anything).Return(nil)

	blockStore := store.NewBlockStore(dbm.NewMemDB())

	blockExec := sm.NewBlockExecutor(stateStore, log.TestingLogger(), proxyApp.Consensus(),
		mp, evpool, blockStore)

	block := makeBlock(state, 1, new(types.Commit))
	block.Evidence = types.EvidenceData{Evidence: ev}
	block.Header.EvidenceHash = block.Evidence.Hash()
	bps, err := block.MakePartSet(testPartSize)
	require.NoError(t, err)

	blockID = types.BlockID{Hash: block.Hash(), PartSetHeader: bps.Header()}

	_, err = blockExec.ApplyBlock(state, blockID, block)
	require.NoError(t, err)

	// TODO check state and mempool
	assert.Equal(t, abciMb, app.Misbehavior)
}

func TestProcessProposal(t *testing.T) {
	const height = 2
	txs := test.MakeNTxs(height, 10)

	logger := log.NewNopLogger()
	app := &abcimocks.Application{}
	app.On("ProcessProposal", mock.Anything, mock.Anything).Return(&abci.ResponseProcessProposal{Status: abci.ResponseProcessProposal_ACCEPT}, nil)

	cc := proxy.NewLocalClientCreator(app)
	proxyApp := proxy.NewAppConns(cc, proxy.NopMetrics())
	err := proxyApp.Start()
	require.NoError(t, err)
	defer proxyApp.Stop() //nolint:errcheck // ignore for tests

	state, stateDB, privVals := makeState(1, height)
	stateStore := sm.NewStore(stateDB, sm.StoreOptions{
		DiscardABCIResponses: false,
	})
	blockStore := store.NewBlockStore(dbm.NewMemDB())
	eventBus := types.NewEventBus()
	err = eventBus.Start()
	require.NoError(t, err)

	blockExec := sm.NewBlockExecutor(
		stateStore,
		logger,
		proxyApp.Consensus(),
		new(mpmocks.Mempool),
		sm.EmptyEvidencePool{},
		blockStore,
	)

	block0 := makeBlock(state, height-1, new(types.Commit))
	lastCommitSig := []types.CommitSig{}
	partSet, err := block0.MakePartSet(types.BlockPartSizeBytes)
	require.NoError(t, err)
	blockID := types.BlockID{Hash: block0.Hash(), PartSetHeader: partSet.Header()}
	voteInfos := []abci.VoteInfo{}
	for _, privVal := range privVals {
		pk, err := privVal.GetPubKey()
		require.NoError(t, err)
		idx, _ := state.Validators.GetByAddress(pk.Address())
		vote := types.MakeVoteNoError(t, privVal, block0.Header.ChainID, idx, height-1, 0, 2, blockID, time.Now())
		addr := pk.Address()
		voteInfos = append(voteInfos,
			abci.VoteInfo{
				SignedLastBlock: true,
				Validator: abci.Validator{
					Address: addr,
					Power:   1000,
				},
			})
		lastCommitSig = append(lastCommitSig, vote.CommitSig())
	}

	block1 := makeBlock(state, height, &types.Commit{
		Height:     height - 1,
		Signatures: lastCommitSig,
	})

	block1.Txs = txs

	expectedRpp := &abci.RequestProcessProposal{
		Txs:         block1.Txs.ToSliceOfBytes(),
		Hash:        block1.Hash(),
		Height:      block1.Header.Height,
		Time:        block1.Header.Time,
		Misbehavior: block1.Evidence.Evidence.ToABCI(),
		ProposedLastCommit: abci.CommitInfo{
			Round: 0,
			Votes: voteInfos,
		},
		NextValidatorsHash: block1.NextValidatorsHash,
		ProposerAddress:    block1.ProposerAddress,
	}

	acceptBlock, err := blockExec.ProcessProposal(block1, state)
	require.NoError(t, err)
	require.True(t, acceptBlock)
	app.AssertExpectations(t)
	app.AssertCalled(t, "ProcessProposal", context.TODO(), expectedRpp)
}

func TestValidateValidatorUpdates(t *testing.T) {
	pubkey1 := ed25519.GenPrivKey().PubKey()
	pubkey2 := ed25519.GenPrivKey().PubKey()
	pk1, err := cryptoenc.PubKeyToProto(pubkey1)
	assert.NoError(t, err)
	pk2, err := cryptoenc.PubKeyToProto(pubkey2)
	assert.NoError(t, err)

	defaultValidatorParams := types.ValidatorParams{PubKeyTypes: []string{types.ABCIPubKeyTypeEd25519}}

	testCases := []struct {
		name string

		abciUpdates     []abci.ValidatorUpdate
		validatorParams types.ValidatorParams

		shouldErr bool
	}{
		{
			"adding a validator is OK",
			[]abci.ValidatorUpdate{{PubKey: pk2, Power: 20}},
			defaultValidatorParams,
			false,
		},
		{
			"updating a validator is OK",
			[]abci.ValidatorUpdate{{PubKey: pk1, Power: 20}},
			defaultValidatorParams,
			false,
		},
		{
			"removing a validator is OK",
			[]abci.ValidatorUpdate{{PubKey: pk2, Power: 0}},
			defaultValidatorParams,
			false,
		},
		{
			"adding a validator with negative power results in error",
			[]abci.ValidatorUpdate{{PubKey: pk2, Power: -100}},
			defaultValidatorParams,
			true,
		},
	}

	for _, tc := range testCases {
		tc := tc
		t.Run(tc.name, func(t *testing.T) {
			err := sm.ValidateValidatorUpdates(tc.abciUpdates, tc.validatorParams)
			if tc.shouldErr {
				assert.Error(t, err)
			} else {
				assert.NoError(t, err)
			}
		})
	}
}

func TestUpdateValidators(t *testing.T) {
	pubkey1 := ed25519.GenPrivKey().PubKey()
	val1 := types.NewValidator(pubkey1, 10)
	pubkey2 := ed25519.GenPrivKey().PubKey()
	val2 := types.NewValidator(pubkey2, 20)

	pk, err := cryptoenc.PubKeyToProto(pubkey1)
	require.NoError(t, err)
	pk2, err := cryptoenc.PubKeyToProto(pubkey2)
	require.NoError(t, err)

	testCases := []struct {
		name string

		currentSet  *types.ValidatorSet
		abciUpdates []abci.ValidatorUpdate

		resultingSet *types.ValidatorSet
		shouldErr    bool
	}{
		{
			"adding a validator is OK",
			types.NewValidatorSet([]*types.Validator{val1}),
			[]abci.ValidatorUpdate{{PubKey: pk2, Power: 20}},
			types.NewValidatorSet([]*types.Validator{val1, val2}),
			false,
		},
		{
			"updating a validator is OK",
			types.NewValidatorSet([]*types.Validator{val1}),
			[]abci.ValidatorUpdate{{PubKey: pk, Power: 20}},
			types.NewValidatorSet([]*types.Validator{types.NewValidator(pubkey1, 20)}),
			false,
		},
		{
			"removing a validator is OK",
			types.NewValidatorSet([]*types.Validator{val1, val2}),
			[]abci.ValidatorUpdate{{PubKey: pk2, Power: 0}},
			types.NewValidatorSet([]*types.Validator{val1}),
			false,
		},
		{
			"removing a non-existing validator results in error",
			types.NewValidatorSet([]*types.Validator{val1}),
			[]abci.ValidatorUpdate{{PubKey: pk2, Power: 0}},
			types.NewValidatorSet([]*types.Validator{val1}),
			true,
		},
	}

	for _, tc := range testCases {
		tc := tc
		t.Run(tc.name, func(t *testing.T) {
			updates, err := types.PB2TM.ValidatorUpdates(tc.abciUpdates)
			assert.NoError(t, err)
			err = tc.currentSet.UpdateWithChangeSet(updates)
			if tc.shouldErr {
				assert.Error(t, err)
			} else {
				assert.NoError(t, err)
				require.Equal(t, tc.resultingSet.Size(), tc.currentSet.Size())

				assert.Equal(t, tc.resultingSet.TotalVotingPower(), tc.currentSet.TotalVotingPower())

				assert.Equal(t, tc.resultingSet.Validators[0].Address, tc.currentSet.Validators[0].Address)
				if tc.resultingSet.Size() > 1 {
					assert.Equal(t, tc.resultingSet.Validators[1].Address, tc.currentSet.Validators[1].Address)
				}
			}
		})
	}
}

// TestFinalizeBlockValidatorUpdates ensures we update validator set and send an event.
func TestFinalizeBlockValidatorUpdates(t *testing.T) {
	app := &testApp{}
	cc := proxy.NewLocalClientCreator(app)
	proxyApp := proxy.NewAppConns(cc, proxy.NopMetrics())
	err := proxyApp.Start()
	require.NoError(t, err)
	defer proxyApp.Stop() //nolint:errcheck // ignore for tests

	state, stateDB, _ := makeState(1, 1)
	stateStore := sm.NewStore(stateDB, sm.StoreOptions{
		DiscardABCIResponses: false,
	})
	mp := &mpmocks.Mempool{}
	mp.On("Lock").Return()
	mp.On("Unlock").Return()
	mp.On("FlushAppConn", mock.Anything).Return(nil)
	mp.On("Update",
		mock.Anything,
		mock.Anything,
		mock.Anything,
		mock.Anything,
		mock.Anything,
		mock.Anything).Return(nil)
	mp.On("ReapMaxBytesMaxGas", mock.Anything, mock.Anything).Return(types.Txs{})

	blockStore := store.NewBlockStore(dbm.NewMemDB())
	blockExec := sm.NewBlockExecutor(
		stateStore,
		log.TestingLogger(),
		proxyApp.Consensus(),
		mp,
		sm.EmptyEvidencePool{},
		blockStore,
	)

	eventBus := types.NewEventBus()
	err = eventBus.Start()
	require.NoError(t, err)
	defer eventBus.Stop() //nolint:errcheck // ignore for tests

	blockExec.SetEventBus(eventBus)

	updatesSub, err := eventBus.Subscribe(
		context.Background(),
		"TestEndBlockValidatorUpdates",
		types.EventQueryValidatorSetUpdates,
	)
	require.NoError(t, err)

	block := makeBlock(state, 1, new(types.Commit))
	bps, err := block.MakePartSet(testPartSize)
	require.NoError(t, err)
	blockID := types.BlockID{Hash: block.Hash(), PartSetHeader: bps.Header()}

	pubkey := ed25519.GenPrivKey().PubKey()
	pk, err := cryptoenc.PubKeyToProto(pubkey)
	require.NoError(t, err)
	app.ValidatorUpdates = []abci.ValidatorUpdate{
		{PubKey: pk, Power: 10},
	}

	state, err = blockExec.ApplyBlock(state, blockID, block)
	require.NoError(t, err)
	// test new validator was added to NextValidators
	if assert.Equal(t, state.Validators.Size()+1, state.NextValidators.Size()) {
		idx, _ := state.NextValidators.GetByAddress(pubkey.Address())
		if idx < 0 {
			t.Fatalf("can't find address %v in the set %v", pubkey.Address(), state.NextValidators)
		}
	}

	// test we threw an event
	select {
	case msg := <-updatesSub.Out():
		event, ok := msg.Data().(types.EventDataValidatorSetUpdates)
		require.True(t, ok, "Expected event of type EventDataValidatorSetUpdates, got %T", msg.Data())
		if assert.NotEmpty(t, event.ValidatorUpdates) {
			assert.Equal(t, pubkey, event.ValidatorUpdates[0].PubKey)
			assert.EqualValues(t, 10, event.ValidatorUpdates[0].VotingPower)
		}
	case <-updatesSub.Canceled():
		t.Fatalf("updatesSub was canceled (reason: %v)", updatesSub.Err())
	case <-time.After(1 * time.Second):
		t.Fatal("Did not receive EventValidatorSetUpdates within 1 sec.")
	}
}

// TestFinalizeBlockValidatorUpdatesResultingInEmptySet checks that processing validator updates that
// would result in empty set causes no panic, an error is raised and NextValidators is not updated
func TestFinalizeBlockValidatorUpdatesResultingInEmptySet(t *testing.T) {
	app := &testApp{}
	cc := proxy.NewLocalClientCreator(app)
	proxyApp := proxy.NewAppConns(cc, proxy.NopMetrics())
	err := proxyApp.Start()
	require.NoError(t, err)
	defer proxyApp.Stop() //nolint:errcheck // ignore for tests

	state, stateDB, _ := makeState(1, 1)
	stateStore := sm.NewStore(stateDB, sm.StoreOptions{
		DiscardABCIResponses: false,
	})
	blockStore := store.NewBlockStore(dbm.NewMemDB())
	blockExec := sm.NewBlockExecutor(
		stateStore,
		log.TestingLogger(),
		proxyApp.Consensus(),
		new(mpmocks.Mempool),
		sm.EmptyEvidencePool{},
		blockStore,
	)

	block := makeBlock(state, 1, new(types.Commit))
	bps, err := block.MakePartSet(testPartSize)
	require.NoError(t, err)
	blockID := types.BlockID{Hash: block.Hash(), PartSetHeader: bps.Header()}

	vp, err := cryptoenc.PubKeyToProto(state.Validators.Validators[0].PubKey)
	require.NoError(t, err)
	// Remove the only validator
	app.ValidatorUpdates = []abci.ValidatorUpdate{
		{PubKey: vp, Power: 0},
	}

	assert.NotPanics(t, func() { state, err = blockExec.ApplyBlock(state, blockID, block) })
	assert.Error(t, err)
	assert.NotEmpty(t, state.NextValidators.Validators)
}

func TestEmptyPrepareProposal(t *testing.T) {
	const height = 2
	ctx, cancel := context.WithCancel(context.Background())
	defer cancel()

	app := &abci.BaseApplication{}
	cc := proxy.NewLocalClientCreator(app)
	proxyApp := proxy.NewAppConns(cc, proxy.NopMetrics())
	err := proxyApp.Start()
	require.NoError(t, err)
	defer proxyApp.Stop() //nolint:errcheck // ignore for tests

	state, stateDB, privVals := makeState(1, height)
	stateStore := sm.NewStore(stateDB, sm.StoreOptions{
		DiscardABCIResponses: false,
	})
	mp := &mpmocks.Mempool{}
	mp.On("Lock").Return()
	mp.On("Unlock").Return()
	mp.On("FlushAppConn", mock.Anything).Return(nil)
	mp.On("Update",
		mock.Anything,
		mock.Anything,
		mock.Anything,
		mock.Anything,
		mock.Anything,
		mock.Anything).Return(nil)
	mp.On("ReapMaxBytesMaxGas", mock.Anything, mock.Anything).Return(types.Txs{})

	blockStore := store.NewBlockStore(dbm.NewMemDB())
	blockExec := sm.NewBlockExecutor(
		stateStore,
		log.TestingLogger(),
		proxyApp.Consensus(),
		mp,
		sm.EmptyEvidencePool{},
		blockStore,
	)
	pa, _ := state.Validators.GetByIndex(0)
	commit, _, err := makeValidCommit(height, types.BlockID{}, state.Validators, privVals)
	require.NoError(t, err)
	_, err = blockExec.CreateProposalBlock(ctx, height, state, commit, pa)
	require.NoError(t, err)
}

// TestPrepareProposalTxsAllIncluded tests that any transactions included in
// the prepare proposal response are included in the block.
func TestPrepareProposalTxsAllIncluded(t *testing.T) {
	const height = 2
	ctx, cancel := context.WithCancel(context.Background())
	defer cancel()

	state, stateDB, privVals := makeState(1, height)
	stateStore := sm.NewStore(stateDB, sm.StoreOptions{
		DiscardABCIResponses: false,
	})

	evpool := &mocks.EvidencePool{}
	evpool.On("PendingEvidence", mock.Anything).Return([]types.Evidence{}, int64(0))

	txs := test.MakeNTxs(height, 10)
	mp := &mpmocks.Mempool{}
	mp.On("ReapMaxBytesMaxGas", mock.Anything, mock.Anything).Return(txs[2:])

	app := &abcimocks.Application{}
	app.On("PrepareProposal", mock.Anything, mock.Anything).Return(&abci.ResponsePrepareProposal{
		Txs: txs.ToSliceOfBytes(),
	}, nil)
	cc := proxy.NewLocalClientCreator(app)
	proxyApp := proxy.NewAppConns(cc, proxy.NopMetrics())
	err := proxyApp.Start()
	require.NoError(t, err)
	defer proxyApp.Stop() //nolint:errcheck // ignore for tests

	blockStore := store.NewBlockStore(dbm.NewMemDB())
	blockExec := sm.NewBlockExecutor(
		stateStore,
		log.TestingLogger(),
		proxyApp.Consensus(),
		mp,
		evpool,
		blockStore,
	)
	pa, _ := state.Validators.GetByIndex(0)
	commit, _, err := makeValidCommit(height, types.BlockID{}, state.Validators, privVals)
	require.NoError(t, err)
	block, err := blockExec.CreateProposalBlock(ctx, height, state, commit, pa)
	require.NoError(t, err)

	for i, tx := range block.Data.Txs {
		require.Equal(t, txs[i], tx)
	}

	mp.AssertExpectations(t)
}

// TestPrepareProposalReorderTxs tests that CreateBlock produces a block with transactions
// in the order matching the order they are returned from PrepareProposal.
func TestPrepareProposalReorderTxs(t *testing.T) {
	const height = 2
	ctx, cancel := context.WithCancel(context.Background())
	defer cancel()

	state, stateDB, privVals := makeState(1, height)
	stateStore := sm.NewStore(stateDB, sm.StoreOptions{
		DiscardABCIResponses: false,
	})

	evpool := &mocks.EvidencePool{}
	evpool.On("PendingEvidence", mock.Anything).Return([]types.Evidence{}, int64(0))

	txs := test.MakeNTxs(height, 10)
	mp := &mpmocks.Mempool{}
	mp.On("ReapMaxBytesMaxGas", mock.Anything, mock.Anything).Return(txs)

	txs = txs[2:]
	txs = append(txs[len(txs)/2:], txs[:len(txs)/2]...)

	app := &abcimocks.Application{}
	app.On("PrepareProposal", mock.Anything, mock.Anything).Return(&abci.ResponsePrepareProposal{
		Txs: txs.ToSliceOfBytes(),
	}, nil)

	cc := proxy.NewLocalClientCreator(app)
	proxyApp := proxy.NewAppConns(cc, proxy.NopMetrics())
	err := proxyApp.Start()
	require.NoError(t, err)
	defer proxyApp.Stop() //nolint:errcheck // ignore for tests

	blockStore := store.NewBlockStore(dbm.NewMemDB())
	blockExec := sm.NewBlockExecutor(
		stateStore,
		log.TestingLogger(),
		proxyApp.Consensus(),
		mp,
		evpool,
		blockStore,
	)
	pa, _ := state.Validators.GetByIndex(0)
	commit, _, err := makeValidCommit(height, types.BlockID{}, state.Validators, privVals)
	require.NoError(t, err)
	block, err := blockExec.CreateProposalBlock(ctx, height, state, commit, pa)
	require.NoError(t, err)
	for i, tx := range block.Data.Txs {
		require.Equal(t, txs[i], tx)
	}

	mp.AssertExpectations(t)
}

// TestPrepareProposalErrorOnTooManyTxs tests that the block creation logic returns
// an error if the ResponsePrepareProposal returned from the application is invalid.
func TestPrepareProposalErrorOnTooManyTxs(t *testing.T) {
	const height = 2
	ctx, cancel := context.WithCancel(context.Background())
	defer cancel()

	state, stateDB, privVals := makeState(1, height)
	// limit max block size
	state.ConsensusParams.Block.MaxBytes = 60 * 1024
	stateStore := sm.NewStore(stateDB, sm.StoreOptions{
		DiscardABCIResponses: false,
	})

	evpool := &mocks.EvidencePool{}
	evpool.On("PendingEvidence", mock.Anything).Return([]types.Evidence{}, int64(0))

	const nValidators = 1
	var bytesPerTx int64 = 3
	maxDataBytes := types.MaxDataBytes(state.ConsensusParams.Block.MaxBytes, 0, nValidators)
	txs := test.MakeNTxs(height, maxDataBytes/bytesPerTx+2) // +2 so that tx don't fit
	mp := &mpmocks.Mempool{}
	mp.On("ReapMaxBytesMaxGas", mock.Anything, mock.Anything).Return(txs)

	app := &abcimocks.Application{}
	app.On("PrepareProposal", mock.Anything, mock.Anything).Return(&abci.ResponsePrepareProposal{
		Txs: txs.ToSliceOfBytes(),
	}, nil)

	cc := proxy.NewLocalClientCreator(app)
	proxyApp := proxy.NewAppConns(cc, proxy.NopMetrics())
	err := proxyApp.Start()
	require.NoError(t, err)
	defer proxyApp.Stop() //nolint:errcheck // ignore for tests

	blockStore := store.NewBlockStore(dbm.NewMemDB())
	blockExec := sm.NewBlockExecutor(
		stateStore,
		log.NewNopLogger(),
		proxyApp.Consensus(),
		mp,
		evpool,
		blockStore,
	)
	pa, _ := state.Validators.GetByIndex(0)
	commit, _, err := makeValidCommit(height, types.BlockID{}, state.Validators, privVals)
	require.NoError(t, err)
	block, err := blockExec.CreateProposalBlock(ctx, height, state, commit, pa)
	require.Nil(t, block)
	require.ErrorContains(t, err, "transaction data size exceeds maximum")

	mp.AssertExpectations(t)
}

// TestPrepareProposalErrorOnPrepareProposalError tests when the client returns an error
// upon calling PrepareProposal on it.
func TestPrepareProposalErrorOnPrepareProposalError(t *testing.T) {
	const height = 2
	ctx, cancel := context.WithCancel(context.Background())
	defer cancel()

	state, stateDB, privVals := makeState(1, height)
	stateStore := sm.NewStore(stateDB, sm.StoreOptions{
		DiscardABCIResponses: false,
	})

	evpool := &mocks.EvidencePool{}
	evpool.On("PendingEvidence", mock.Anything).Return([]types.Evidence{}, int64(0))

	txs := test.MakeNTxs(height, 10)
	mp := &mpmocks.Mempool{}
	mp.On("ReapMaxBytesMaxGas", mock.Anything, mock.Anything).Return(txs)

	cm := &abciclientmocks.Client{}
	cm.On("SetLogger", mock.Anything).Return()
	cm.On("Start").Return(nil)
	cm.On("Quit").Return(nil)
	cm.On("PrepareProposal", mock.Anything, mock.Anything).Return(nil, errors.New("an injected error")).Once()
	cm.On("Stop").Return(nil)
	cc := &pmocks.ClientCreator{}
	cc.On("NewABCIClient").Return(cm, nil)
	proxyApp := proxy.NewAppConns(cc, proxy.NopMetrics())
	err := proxyApp.Start()
	require.NoError(t, err)
	defer proxyApp.Stop() //nolint:errcheck // ignore for tests

	blockStore := store.NewBlockStore(dbm.NewMemDB())
	blockExec := sm.NewBlockExecutor(
		stateStore,
		log.NewNopLogger(),
		proxyApp.Consensus(),
		mp,
		evpool,
		blockStore,
	)
	pa, _ := state.Validators.GetByIndex(0)
	commit, _, err := makeValidCommit(height, types.BlockID{}, state.Validators, privVals)
	require.NoError(t, err)
	block, err := blockExec.CreateProposalBlock(ctx, height, state, commit, pa)
	require.Nil(t, block)
	require.ErrorContains(t, err, "an injected error")

	mp.AssertExpectations(t)
}

// TestCreateProposalBlockPanicOnAbsentVoteExtensions ensures that the CreateProposalBlock
// call correctly panics when the vote extension data is missing from the extended commit
// data that the method receives.
func TestCreateProposalAbsentVoteExtensions(t *testing.T) {
	for _, testCase := range []struct {
		name string

		// The height that is about to be proposed
		height int64

		// The first height during which vote extensions will be required for consensus to proceed.
		extensionEnableHeight int64
		expectPanic           bool
	}{
		{
			name:                  "missing extension data on first required height",
			height:                2,
			extensionEnableHeight: 1,
			expectPanic:           true,
		},
		{
			name:                  "missing extension during before required height",
			height:                2,
			extensionEnableHeight: 2,
			expectPanic:           false,
		},
		{
			name:                  "missing extension data and not required",
			height:                2,
			extensionEnableHeight: 0,
			expectPanic:           false,
		},
		{
			name:                  "missing extension data and required in two heights",
			height:                2,
			extensionEnableHeight: 3,
			expectPanic:           false,
		},
	} {
		t.Run(testCase.name, func(t *testing.T) {
			ctx, cancel := context.WithCancel(context.Background())
			defer cancel()

			app := abcimocks.NewApplication(t)
			if !testCase.expectPanic {
				app.On("PrepareProposal", mock.Anything, mock.Anything).Return(&abci.ResponsePrepareProposal{}, nil)
			}
			cc := proxy.NewLocalClientCreator(app)
			proxyApp := proxy.NewAppConns(cc, proxy.NopMetrics())
			err := proxyApp.Start()
			require.NoError(t, err)

			state, stateDB, privVals := makeState(1, int(testCase.height-1))
			stateStore := sm.NewStore(stateDB, sm.StoreOptions{
				DiscardABCIResponses: false,
			})
			state.ConsensusParams.ABCI.VoteExtensionsEnableHeight = testCase.extensionEnableHeight
			mp := &mpmocks.Mempool{}
			mp.On("Lock").Return()
			mp.On("Unlock").Return()
			mp.On("FlushAppConn", mock.Anything).Return(nil)
			mp.On("Update",
				mock.Anything,
				mock.Anything,
				mock.Anything,
				mock.Anything,
				mock.Anything,
				mock.Anything).Return(nil)
			mp.On("ReapMaxBytesMaxGas", mock.Anything, mock.Anything).Return(types.Txs{})

			blockStore := store.NewBlockStore(dbm.NewMemDB())
			blockExec := sm.NewBlockExecutor(
				stateStore,
				log.NewNopLogger(),
				proxyApp.Consensus(),
				mp,
				sm.EmptyEvidencePool{},
				blockStore,
			)
			block := makeBlock(state, testCase.height, new(types.Commit))

			bps, err := block.MakePartSet(testPartSize)
			require.NoError(t, err)
			blockID := types.BlockID{Hash: block.Hash(), PartSetHeader: bps.Header()}
			pa, _ := state.Validators.GetByIndex(0)
			lastCommit, _, _ := makeValidCommit(testCase.height-1, blockID, state.Validators, privVals)
			stripSignatures(lastCommit)
			if testCase.expectPanic {
				require.Panics(t, func() {
					blockExec.CreateProposalBlock(ctx, testCase.height, state, lastCommit, pa) //nolint:errcheck
				})
			} else {
				_, err = blockExec.CreateProposalBlock(ctx, testCase.height, state, lastCommit, pa)
				require.NoError(t, err)
			}
		})
	}
}

func stripSignatures(ec *types.ExtendedCommit) {
	for i, commitSig := range ec.ExtendedSignatures {
		commitSig.Extension = nil
		commitSig.ExtensionSignature = nil
		ec.ExtendedSignatures[i] = commitSig
	}
}

func makeBlockID(hash []byte, partSetSize uint32, partSetHash []byte) types.BlockID {
	var (
		h   = make([]byte, tmhash.Size)
		psH = make([]byte, tmhash.Size)
	)
	copy(h, hash)
	copy(psH, partSetHash)
	return types.BlockID{
		Hash: h,
		PartSetHeader: types.PartSetHeader{
			Total: partSetSize,
			Hash:  psH,
		},
	}
}<|MERGE_RESOLUTION|>--- conflicted
+++ resolved
@@ -174,8 +174,7 @@
 	prevBlockID := types.BlockID{Hash: prevHash, PartSetHeader: prevParts}
 
 	var (
-<<<<<<< HEAD
-		now        = tmtime.Now()
+		now        = cmttime.Now()
 		commitSig0 = types.ExtendedCommitSig{
 			CommitSig: types.CommitSig{
 				BlockIDFlag:      types.BlockIDFlagCommit,
@@ -198,18 +197,6 @@
 			ExtensionSignature: []byte("extensionSig2"),
 		}
 		absentSig = types.NewExtendedCommitSigAbsent()
-=======
-		now        = cmttime.Now()
-		commitSig0 = types.NewCommitSigForBlock(
-			[]byte("Signature1"),
-			state.Validators.Validators[0].Address,
-			now)
-		commitSig1 = types.NewCommitSigForBlock(
-			[]byte("Signature2"),
-			state.Validators.Validators[1].Address,
-			now)
-		absentSig = types.NewCommitSigAbsent()
->>>>>>> c67d2f78
 	)
 
 	testCases := []struct {

package p2p

import (
	"fmt"
	"math"
	"strings"
	"sync"
	"time"

	"github.com/gogo/protobuf/proto"
	"github.com/tendermint/tendermint/config"
	"github.com/tendermint/tendermint/libs/cmap"
	"github.com/tendermint/tendermint/libs/rand"
	"github.com/tendermint/tendermint/libs/service"
	"github.com/tendermint/tendermint/p2p/conn"
)

const (
	// wait a random amount of time from this interval
	// before dialing peers or reconnecting to help prevent DoS
	dialRandomizerIntervalMilliseconds = 3000

	// repeatedly try to reconnect for a few minutes
	// ie. 5 * 20 = 100s
	reconnectAttempts = 20
	reconnectInterval = 5 * time.Second

	// then move into exponential backoff mode for ~1day
	// ie. 3**10 = 16hrs
	reconnectBackOffAttempts    = 10
	reconnectBackOffBaseSeconds = 3
)

// MConnConfig returns an MConnConfig with fields updated
// from the P2PConfig.
func MConnConfig(cfg *config.P2PConfig) conn.MConnConfig {
	mConfig := conn.DefaultMConnConfig()
	mConfig.FlushThrottle = cfg.FlushThrottleTimeout
	mConfig.SendRate = cfg.SendRate
	mConfig.RecvRate = cfg.RecvRate
	mConfig.MaxPacketMsgPayloadSize = cfg.MaxPacketMsgPayloadSize
	return mConfig
}

//-----------------------------------------------------------------------------

// An AddrBook represents an address book from the pex package, which is used
// to store peer addresses.
type AddrBook interface {
	AddAddress(addr *NetAddress, src *NetAddress) error
	AddPrivateIDs([]string)
	AddOurAddress(*NetAddress)
	OurAddress(*NetAddress) bool
	MarkGood(ID)
	RemoveAddress(*NetAddress)
	HasAddress(*NetAddress) bool
	Save()
}

// PeerFilterFunc to be implemented by filter hooks after a new Peer has been
// fully setup.
type PeerFilterFunc func(IPeerSet, Peer) error

//-----------------------------------------------------------------------------

// Switch handles peer connections and exposes an API to receive incoming messages
// on `Reactors`.  Each `Reactor` is responsible for handling incoming messages of one
// or more `Channels`.  So while sending outgoing messages is typically performed on the peer,
// incoming messages are received on the reactor.
type Switch struct {
	service.BaseService

	config        *config.P2PConfig
	reactors      map[string]Reactor
	chDescs       []*conn.ChannelDescriptor
	reactorsByCh  map[byte]Reactor
	msgTypeByChID map[byte]proto.Message
	peers         *PeerSet
	dialing       *cmap.CMap
	reconnecting  *cmap.CMap
	nodeInfo      NodeInfo // our node info
	nodeKey       *NodeKey // our node privkey
	addrBook      AddrBook
	// peers addresses with whom we'll maintain constant connection
	persistentPeersAddrs []*NetAddress
	unconditionalPeerIDs map[ID]struct{}

	transport Transport

	filterTimeout time.Duration
	peerFilters   []PeerFilterFunc

	rng *rand.Rand // seed for randomizing dial times and orders

	metrics           *Metrics
	mlc               *metricsLabelCache
	sidecarPeers      SidecarPeers
	RelayerPeerString string
	RelayerNetAddr    *NetAddress
}

// NetAddress returns the address the switch is listening on.
func (sw *Switch) NetAddress() *NetAddress {
	addr := sw.transport.NetAddress()
	return &addr
}

// SwitchOption sets an optional parameter on the Switch.
type SwitchOption func(*Switch)

type SidecarPeers map[ID]struct{}

// create map of sidecar peers that will privately gossip
// auction-winning txs among themselves
func NewSidecarPeers(pl []string) (SidecarPeers, error) {
	sp := make(SidecarPeers)
	for _, pid := range pl {
		if pid == "" {
			continue
		}
		vid := ID(pid)
		if err := validateID(vid); err != nil {
			return nil, err
		}
		sp[vid] = struct{}{}
	}
	return sp, nil
}

// NewSwitch creates a new Switch with the given config.
func NewSwitch(
	cfg *config.P2PConfig,
	sidecarPeers SidecarPeers,
	transport Transport,
	relayerPeerString string,
	options ...SwitchOption,
) *Switch {

	sw := &Switch{
		config:               cfg,
		sidecarPeers:         sidecarPeers,
		reactors:             make(map[string]Reactor),
		chDescs:              make([]*conn.ChannelDescriptor, 0),
		reactorsByCh:         make(map[byte]Reactor),
		msgTypeByChID:        make(map[byte]proto.Message),
		peers:                NewPeerSet(),
		dialing:              cmap.NewCMap(),
		reconnecting:         cmap.NewCMap(),
		metrics:              NopMetrics(),
		transport:            transport,
		filterTimeout:        defaultFilterTimeout,
		persistentPeersAddrs: make([]*NetAddress, 0),
		unconditionalPeerIDs: make(map[ID]struct{}),
		mlc:                  newMetricsLabelCache(),
		RelayerPeerString:    relayerPeerString,
	}

	// Ensure we have a completely undeterministic PRNG.
	sw.rng = rand.NewRand()

	sw.BaseService = *service.NewBaseService(nil, "P2P Switch", sw)

	for _, option := range options {
		option(sw)
	}

	return sw
}

// SwitchFilterTimeout sets the timeout used for peer filters.
func SwitchFilterTimeout(timeout time.Duration) SwitchOption {
	return func(sw *Switch) { sw.filterTimeout = timeout }
}

// SwitchPeerFilters sets the filters for rejection of new peers.
func SwitchPeerFilters(filters ...PeerFilterFunc) SwitchOption {
	return func(sw *Switch) { sw.peerFilters = filters }
}

// WithMetrics sets the metrics.
func WithMetrics(metrics *Metrics) SwitchOption {
	return func(sw *Switch) { sw.metrics = metrics }
}

//---------------------------------------------------------------------
// Switch setup

// AddReactor adds the given reactor to the switch.
// NOTE: Not goroutine safe.
func (sw *Switch) AddReactor(name string, reactor Reactor) Reactor {
	for _, chDesc := range reactor.GetChannels() {
		chID := chDesc.ID
		// No two reactors can share the same channel.
		if sw.reactorsByCh[chID] != nil {
			panic(fmt.Sprintf("Channel %X has multiple reactors %v & %v", chID, sw.reactorsByCh[chID], reactor))
		}
		sw.chDescs = append(sw.chDescs, chDesc)
		sw.reactorsByCh[chID] = reactor
		sw.msgTypeByChID[chID] = chDesc.MessageType
	}
	sw.reactors[name] = reactor
	reactor.SetSwitch(sw)
	return reactor
}

// RemoveReactor removes the given Reactor from the Switch.
// NOTE: Not goroutine safe.
func (sw *Switch) RemoveReactor(name string, reactor Reactor) {
	for _, chDesc := range reactor.GetChannels() {
		// remove channel description
		for i := 0; i < len(sw.chDescs); i++ {
			if chDesc.ID == sw.chDescs[i].ID {
				sw.chDescs = append(sw.chDescs[:i], sw.chDescs[i+1:]...)
				break
			}
		}
		delete(sw.reactorsByCh, chDesc.ID)
		delete(sw.msgTypeByChID, chDesc.ID)
	}
	delete(sw.reactors, name)
	reactor.SetSwitch(nil)
}

// Reactors returns a map of reactors registered on the switch.
// NOTE: Not goroutine safe.
func (sw *Switch) Reactors() map[string]Reactor {
	return sw.reactors
}

// Reactor returns the reactor with the given name.
// NOTE: Not goroutine safe.
func (sw *Switch) Reactor(name string) Reactor {
	return sw.reactors[name]
}

// SetNodeInfo sets the switch's NodeInfo for checking compatibility and handshaking with other nodes.
// NOTE: Not goroutine safe.
func (sw *Switch) SetNodeInfo(nodeInfo NodeInfo) {
	sw.nodeInfo = nodeInfo
}

// NodeInfo returns the switch's NodeInfo.
// NOTE: Not goroutine safe.
func (sw *Switch) NodeInfo() NodeInfo {
	return sw.nodeInfo
}

// SetNodeKey sets the switch's private key for authenticated encryption.
// NOTE: Not goroutine safe.
func (sw *Switch) SetNodeKey(nodeKey *NodeKey) {
	sw.nodeKey = nodeKey
}

//---------------------------------------------------------------------
// Service start/stop

// OnStart implements BaseService. It starts all the reactors and peers.
func (sw *Switch) OnStart() error {
	// Start reactors
	for _, reactor := range sw.reactors {
		err := reactor.Start()
		if err != nil {
			return fmt.Errorf("failed to start %v: %w", reactor, err)
		}
	}

	// Start accepting Peers.
	go sw.acceptRoutine()

	return nil
}

// OnStop implements BaseService. It stops all peers and reactors.
func (sw *Switch) OnStop() {
	// Stop peers
	for _, p := range sw.peers.List() {
		sw.stopAndRemovePeer(p, nil)
	}

	// Stop reactors
	sw.Logger.Debug("Switch: Stopping reactors")
	for _, reactor := range sw.reactors {
		if err := reactor.Stop(); err != nil {
			sw.Logger.Error("error while stopped reactor", "reactor", reactor, "error", err)
		}
	}
}

//---------------------------------------------------------------------
// Peers

// BroadcastEnvelope runs a go routine for each attempted send, which will block trying
// to send for defaultSendTimeoutSeconds. Returns a channel which receives
// success values for each attempted send (false if times out). Channel will be
// closed once msg bytes are sent to all peers (or time out).
// BroadcastEnvelope sends to the peers using the SendEnvelope method.
//
// NOTE: BroadcastEnvelope uses goroutines, so order of broadcast may not be preserved.
func (sw *Switch) BroadcastEnvelope(e Envelope) chan bool {
	sw.Logger.Debug("Broadcast", "channel", e.ChannelID)

	peers := sw.peers.List()
	var wg sync.WaitGroup
	wg.Add(len(peers))
	successChan := make(chan bool, len(peers))

	for _, peer := range peers {
		go func(p Peer) {
			defer wg.Done()
			success := SendEnvelopeShim(p, e, sw.Logger)
			successChan <- success
		}(peer)
	}

	go func() {
		wg.Wait()
		close(successChan)
	}()

	return successChan
}

// Broadcast runs a go routine for each attempted send, which will block trying
// to send for defaultSendTimeoutSeconds. Returns a channel which receives
// success values for each attempted send (false if times out). Channel will be
// closed once msg bytes are sent to all peers (or time out).
// Broadcast sends to the peers using the Send method.
//
// NOTE: Broadcast uses goroutines, so order of broadcast may not be preserved.
//
// Deprecated: code looking to broadcast data to all peers should use BroadcastEnvelope.
// Broadcast will be removed in 0.37.
func (sw *Switch) Broadcast(chID byte, msgBytes []byte) chan bool {
	sw.Logger.Debug("Broadcast", "channel", chID)

	peers := sw.peers.List()
	var wg sync.WaitGroup
	wg.Add(len(peers))
	successChan := make(chan bool, len(peers))

	for _, peer := range peers {
		go func(p Peer) {
			defer wg.Done()
			success := p.Send(chID, msgBytes)
			successChan <- success
		}(peer)
	}

	go func() {
		wg.Wait()
		close(successChan)
	}()

	return successChan
}

// NumPeers returns the count of outbound/inbound and outbound-dialing peers.
// unconditional peers are not counted here.
func (sw *Switch) NumPeers() (outbound, inbound, dialing int) {
	peers := sw.peers.List()
	for _, peer := range peers {
		if peer.IsOutbound() {
			if !sw.IsPeerUnconditional(peer.ID()) {
				outbound++
			}
		} else {
			if !sw.IsPeerUnconditional(peer.ID()) {
				inbound++
			}
		}
	}
	dialing = sw.dialing.Size()
	return
}

func (sw *Switch) IsPeerUnconditional(id ID) bool {
	_, ok := sw.unconditionalPeerIDs[id]
	return ok
}

// MaxNumOutboundPeers returns a maximum number of outbound peers.
func (sw *Switch) MaxNumOutboundPeers() int {
	return sw.config.MaxNumOutboundPeers
}

// Peers returns the set of peers that are connected to the switch.
func (sw *Switch) Peers() IPeerSet {
	return sw.peers
}

// StopPeerForError disconnects from a peer due to external error.
// If the peer is persistent, it will attempt to reconnect.
// TODO: make record depending on reason.
func (sw *Switch) StopPeerForError(peer Peer, reason interface{}) {
	if !peer.IsRunning() {
		return
	}

	sw.Logger.Error("Stopping peer for error", "peer", peer, "err", reason)
	sw.stopAndRemovePeer(peer, reason)

	sw.Logger.Info("Looking to reconnect after StopPeerForError, peer is ", peer, "relayer is ", sw.RelayerNetAddr)
	if sw.RelayerNetAddr != nil && peer.ID() == sw.RelayerNetAddr.ID {
		fmt.Println("Relayer peer disconnected, attempting to reconnect")
		go sw.reconnectToRelayerPeer(sw.RelayerNetAddr)
	} else if peer.IsPersistent() {
		var addr *NetAddress
		if peer.IsOutbound() { // socket address for outbound peers
			addr = peer.SocketAddr()
		} else { // self-reported address for inbound peers
			var err error
			addr, err = peer.NodeInfo().NetAddress()
			if err != nil {
				sw.Logger.Error("Wanted to reconnect to inbound peer, but self-reported address is wrong",
					"peer", peer, "err", err)
				return
			}
		}
		go sw.reconnectToPeer(addr)
	}

}

// StopPeerGracefully disconnects from a peer gracefully.
// TODO: handle graceful disconnects.
func (sw *Switch) StopPeerGracefully(peer Peer) {
	sw.Logger.Info("Stopping peer gracefully")
	sw.stopAndRemovePeer(peer, nil)
}

func (sw *Switch) stopAndRemovePeer(peer Peer, reason interface{}) {
	sw.transport.Cleanup(peer)
	if err := peer.Stop(); err != nil {
		sw.Logger.Error("error while stopping peer", "error", err) // TODO: should return error to be handled accordingly
	}

	for _, reactor := range sw.reactors {
		reactor.RemovePeer(peer, reason)
	}

	// Removing a peer should go last to avoid a situation where a peer
	// reconnect to our node and the switch calls InitPeer before
	// RemovePeer is finished.
	// https://github.com/tendermint/tendermint/issues/3338
	if sw.peers.Remove(peer) {
		sw.metrics.Peers.Add(float64(-1))
	} else {
		// Removal of the peer has failed. The function above sets a flag within the peer to mark this.
		// We keep this message here as information to the developer.
		sw.Logger.Debug("error on peer removal", ",", "peer", peer.ID())

		// check if we removed sentinel, if so, alert metrics
		splitStr := strings.Split(sw.RelayerPeerString, "@")
		if len(splitStr) > 1 {
			relayerIDConv := ID(splitStr[0])
			if err := validateID(relayerIDConv); err == nil {
				if peer.ID() == relayerIDConv {
					sw.metrics.RelayConnected.Set(0)
				}
			} else {
				sw.Logger.Error("Error validating relayer ID", "err", err, "is it correctly configured?", sw.RelayerPeerString)
			}
		} else {
			sw.Logger.Error("Error splitting relayer ID", "is it correctly configured?", sw.RelayerPeerString)
		}

	}
}

func (sw *Switch) reconnectToRelayerPeer(addr *NetAddress) {
	sw.Logger.Info("[relayer-reconnection]: starting relayer reconnect routine, addr is ", addr)
	if sw.reconnecting.Has(string(addr.ID)) {
		sw.Logger.Info("[relayer-reconnection]: already have a reconnection routine for ", addr)
		return
	}
	sw.reconnecting.Set(string(addr.ID), addr)
	defer sw.reconnecting.Delete(string(addr.ID))

	i := 0
	for {
		if !sw.IsRunning() {
			return
		}

		err := sw.DialPeerWithAddress(addr)
		if err == nil {
			return // success
		} else if _, ok := err.(ErrCurrentlyDialingOrExistingAddress); ok {
			return
		}

		sw.Logger.Info("[relayer-reconnection]: Error reconnecting to relayer. Trying again", "tries", i, "err", err, "addr", addr)
		// sleep a set amount
		sw.randomSleep(30 * time.Second)
		i++
	}
}

// reconnectToPeer tries to reconnect to the addr, first repeatedly
// with a fixed interval, then with exponential backoff.
// If no success after all that, it stops trying, and leaves it
// to the PEX/Addrbook to find the peer with the addr again
// NOTE: this will keep trying even if the handshake or auth fails.
// TODO: be more explicit with error types so we only retry on certain failures
//   - ie. if we're getting ErrDuplicatePeer we can stop
//     because the addrbook got us the peer back already
func (sw *Switch) reconnectToPeer(addr *NetAddress) {
	if sw.reconnecting.Has(string(addr.ID)) {
		return
	}
	sw.reconnecting.Set(string(addr.ID), addr)
	defer sw.reconnecting.Delete(string(addr.ID))

	start := time.Now()
	sw.Logger.Info("Reconnecting to peer", "addr", addr)
	for i := 0; i < reconnectAttempts; i++ {
		if !sw.IsRunning() {
			return
		}

		err := sw.DialPeerWithAddress(addr)
		if err == nil {
			return // success
		} else if _, ok := err.(ErrCurrentlyDialingOrExistingAddress); ok {
			return
		}

		sw.Logger.Info("Error reconnecting to peer. Trying again", "tries", i, "err", err, "addr", addr)
		// sleep a set amount
		sw.randomSleep(reconnectInterval)
		continue
	}

	sw.Logger.Error("Failed to reconnect to peer. Beginning exponential backoff",
		"addr", addr, "elapsed", time.Since(start))
	for i := 0; i < reconnectBackOffAttempts; i++ {
		if !sw.IsRunning() {
			return
		}

		// sleep an exponentially increasing amount
		sleepIntervalSeconds := math.Pow(reconnectBackOffBaseSeconds, float64(i))
		sw.randomSleep(time.Duration(sleepIntervalSeconds) * time.Second)

		err := sw.DialPeerWithAddress(addr)
		if err == nil {
			return // success
		} else if _, ok := err.(ErrCurrentlyDialingOrExistingAddress); ok {
			return
		}
		sw.Logger.Info("Error reconnecting to peer. Trying again", "tries", i, "err", err, "addr", addr)
	}
	sw.Logger.Error("Failed to reconnect to peer. Giving up", "addr", addr, "elapsed", time.Since(start))
}

// SetAddrBook allows to set address book on Switch.
func (sw *Switch) SetAddrBook(addrBook AddrBook) {
	sw.addrBook = addrBook
}

// MarkPeerAsGood marks the given peer as good when it did something useful
// like contributed to consensus.
func (sw *Switch) MarkPeerAsGood(peer Peer) {
	if sw.addrBook != nil {
		sw.addrBook.MarkGood(peer.ID())
	}
}

//---------------------------------------------------------------------
// Dialing

type privateAddr interface {
	PrivateAddr() bool
}

func isPrivateAddr(err error) bool {
	te, ok := err.(privateAddr)
	return ok && te.PrivateAddr()
}

// DialPeersAsync dials a list of peers asynchronously in random order.
// Used to dial peers from config on startup or from unsafe-RPC (trusted sources).
// It ignores ErrNetAddressLookup. However, if there are other errors, first
// encounter is returned.
// Nop if there are no peers.
func (sw *Switch) DialPeersAsync(peers []string) error {
	netAddrs, errs := NewNetAddressStrings(peers)
	// report all the errors
	for _, err := range errs {
		sw.Logger.Error("Error in peer's address", "err", err)
	}
	// return first non-ErrNetAddressLookup error
	for _, err := range errs {
		if _, ok := err.(ErrNetAddressLookup); ok {
			continue
		}
		return err
	}
	sw.dialPeersAsync(netAddrs)
	return nil
}

func (sw *Switch) dialPeersAsync(netAddrs []*NetAddress) {
	ourAddr := sw.NetAddress()

	// TODO: this code feels like it's in the wrong place.
	// The integration tests depend on the addrBook being saved
	// right away but maybe we can change that. Recall that
	// the addrBook is only written to disk every 2min
	if sw.addrBook != nil {
		// add peers to `addrBook`
		for _, netAddr := range netAddrs {
			// do not add our address or ID
			if !netAddr.Same(ourAddr) {
				if err := sw.addrBook.AddAddress(netAddr, ourAddr); err != nil {
					if isPrivateAddr(err) {
						sw.Logger.Debug("Won't add peer's address to addrbook", "err", err)
					} else {
						sw.Logger.Error("Can't add peer's address to addrbook", "err", err)
					}
				}
			}
		}
		// Persist some peers to disk right away.
		// NOTE: integration tests depend on this
		sw.addrBook.Save()
	}

	// permute the list, dial them in random order.
	perm := sw.rng.Perm(len(netAddrs))
	for i := 0; i < len(perm); i++ {
		go func(i int) {
			j := perm[i]
			addr := netAddrs[j]

			if addr.Same(ourAddr) {
				sw.Logger.Debug("Ignore attempt to connect to ourselves", "addr", addr, "ourAddr", ourAddr)
				return
			}

			sw.randomSleep(0)

			err := sw.DialPeerWithAddress(addr)
			if err != nil {
				switch err.(type) {
				case ErrSwitchConnectToSelf, ErrSwitchDuplicatePeerID, ErrCurrentlyDialingOrExistingAddress:
					sw.Logger.Debug("Error dialing peer", "err", err)
				default:
					sw.Logger.Error("Error dialing peer", "err", err)
				}
			}
		}(i)
	}
}

// DialPeerWithAddress dials the given peer and runs sw.addPeer if it connects
// and authenticates successfully.
// If we're currently dialing this address or it belongs to an existing peer,
// ErrCurrentlyDialingOrExistingAddress is returned.
func (sw *Switch) DialPeerWithAddress(addr *NetAddress) error {
	if sw.IsDialingOrExistingAddress(addr) {
		return ErrCurrentlyDialingOrExistingAddress{addr.String()}
	}

	sw.dialing.Set(string(addr.ID), addr)
	defer sw.dialing.Delete(string(addr.ID))

	return sw.addOutboundPeerWithConfig(addr, sw.config)
}

// sleep for interval plus some random amount of ms on [0, dialRandomizerIntervalMilliseconds]
func (sw *Switch) randomSleep(interval time.Duration) {
	r := time.Duration(sw.rng.Int63n(dialRandomizerIntervalMilliseconds)) * time.Millisecond
	time.Sleep(r + interval)
}

// IsDialingOrExistingAddress returns true if switch has a peer with the given
// address or dialing it at the moment.
func (sw *Switch) IsDialingOrExistingAddress(addr *NetAddress) bool {
	return sw.dialing.Has(string(addr.ID)) ||
		sw.peers.Has(addr.ID) ||
		(!sw.config.AllowDuplicateIP && sw.peers.HasIP(addr.IP))
}

func (sw *Switch) AddRelayerPeer(addr string) error {
	sw.Logger.Info("Adding relayer as peer", "addr", addr)
	netAddr, err := NewNetAddressString(addr)
	if err != nil {
		sw.Logger.Error("Error in relayer's address", "err", err)
		return err
	}
	sw.RelayerNetAddr = netAddr
	return nil
}

// AddPersistentPeers allows you to set persistent peers. It ignores
// ErrNetAddressLookup. However, if there are other errors, first encounter is
// returned.
func (sw *Switch) AddPersistentPeers(addrs []string) error {
	sw.Logger.Info("Adding persistent peers", "addrs", addrs)
	netAddrs, errs := NewNetAddressStrings(addrs)
	// report all the errors
	for _, err := range errs {
		sw.Logger.Error("Error in peer's address", "err", err)
	}
	// return first non-ErrNetAddressLookup error
	for _, err := range errs {
		if _, ok := err.(ErrNetAddressLookup); ok {
			continue
		}
		return err
	}
	sw.persistentPeersAddrs = netAddrs
	return nil
}

func (sw *Switch) AddUnconditionalPeerIDs(ids []string) error {
	sw.Logger.Info("Adding unconditional peer ids", "ids", ids)
	for i, id := range ids {
		err := validateID(ID(id))
		if err != nil {
			return fmt.Errorf("wrong ID #%d: %w", i, err)
		}
		sw.unconditionalPeerIDs[ID(id)] = struct{}{}
	}
	return nil
}

func (sw *Switch) AddPrivatePeerIDs(ids []string) error {
	validIDs := make([]string, 0, len(ids))
	for i, id := range ids {
		err := validateID(ID(id))
		if err != nil {
			return fmt.Errorf("wrong ID #%d: %w", i, err)
		}
		validIDs = append(validIDs, id)
	}

	sw.addrBook.AddPrivateIDs(validIDs)

	return nil
}

// Check whether a particular PID is a skip peer
// and should receive private auction-winning txs
func (sw *Switch) IsSidecarPeer(pid ID) bool {
	_, isPeer := sw.sidecarPeers[pid]
	return isPeer
}

func (sw *Switch) IsPeerPersistent(na *NetAddress) bool {
	for _, pa := range sw.persistentPeersAddrs {
		if pa.Equals(na) {
			return true
		}
	}
	return false
}

func (sw *Switch) acceptRoutine() {
	for {
		p, err := sw.transport.Accept(peerConfig{
			chDescs:       sw.chDescs,
			onPeerError:   sw.StopPeerForError,
			reactorsByCh:  sw.reactorsByCh,
			msgTypeByChID: sw.msgTypeByChID,
			metrics:       sw.metrics,
			mlc:           sw.mlc,
			isPersistent:  sw.IsPeerPersistent,
			isSidecarPeer: sw.IsSidecarPeer,
		})
		if err != nil {
			switch err := err.(type) {
			case ErrRejected:
				if err.IsSelf() {
					// Remove the given address from the address book and add to our addresses
					// to avoid dialing in the future.
					addr := err.Addr()
					sw.addrBook.RemoveAddress(&addr)
					sw.addrBook.AddOurAddress(&addr)
				}

				sw.Logger.Info(
					"Inbound Peer rejected",
					"err", err,
					"numPeers", sw.peers.Size(),
				)

				continue
			case ErrFilterTimeout:
				sw.Logger.Error(
					"Peer filter timed out",
					"err", err,
				)

				continue
			case ErrTransportClosed:
				sw.Logger.Error(
					"Stopped accept routine, as transport is closed",
					"numPeers", sw.peers.Size(),
				)
			default:
				sw.Logger.Error(
					"Accept on transport errored",
					"err", err,
					"numPeers", sw.peers.Size(),
				)
				// We could instead have a retry loop around the acceptRoutine,
				// but that would need to stop and let the node shutdown eventually.
				// So might as well panic and let process managers restart the node.
				// There's no point in letting the node run without the acceptRoutine,
				// since it won't be able to accept new connections.
				panic(fmt.Errorf("accept routine exited: %v", err))
			}

			break
		}

		if !sw.IsPeerUnconditional(p.NodeInfo().ID()) {
			// Ignore connection if we already have enough peers.
			_, in, _ := sw.NumPeers()
			if in >= sw.config.MaxNumInboundPeers {
				sw.Logger.Info(
					"Ignoring inbound connection: already have enough inbound peers",
					"address", p.SocketAddr(),
					"have", in,
					"max", sw.config.MaxNumInboundPeers,
				)

				sw.transport.Cleanup(p)

				continue
			}

		}

		if err := sw.addPeer(p); err != nil {
			sw.transport.Cleanup(p)
			if p.IsRunning() {
				_ = p.Stop()
			}
			sw.Logger.Info(
				"Ignoring inbound connection: error while adding peer",
				"err", err,
				"id", p.ID(),
			)
		}
	}
}

// dial the peer; make secret connection; authenticate against the dialed ID;
// add the peer.
// if dialing fails, start the reconnect loop. If handshake fails, it's over.
// If peer is started successfully, reconnectLoop will start when
// StopPeerForError is called.
func (sw *Switch) addOutboundPeerWithConfig(
	addr *NetAddress,
	cfg *config.P2PConfig,
) error {
<<<<<<< HEAD

	if sw.RelayerNetAddr != nil && addr.ID == sw.RelayerNetAddr.ID {
		sw.Logger.Info("[relayer-reconnection]: DIALING RELAYER", "address", addr, "time", time.Now())
	} else {
		sw.Logger.Info("Dialing peer", "address", addr)
	}
=======
	sw.Logger.Debug("Dialing peer", "address", addr)
>>>>>>> 01d904b3

	// XXX(xla): Remove the leakage of test concerns in implementation.
	if cfg.TestDialFail {
		if sw.RelayerNetAddr != nil && addr.ID == sw.RelayerNetAddr.ID {
			go sw.reconnectToRelayerPeer(addr)
			return fmt.Errorf("dial err relayer (peerConfig.DialFail == true)")
		}
		go sw.reconnectToPeer(addr)
		return fmt.Errorf("dial err (peerConfig.DialFail == true)")
	}

	p, err := sw.transport.Dial(*addr, peerConfig{
		chDescs:       sw.chDescs,
		onPeerError:   sw.StopPeerForError,
		isPersistent:  sw.IsPeerPersistent,
		reactorsByCh:  sw.reactorsByCh,
		msgTypeByChID: sw.msgTypeByChID,
		mlc:           sw.mlc,
		isSidecarPeer: sw.IsSidecarPeer,
		metrics:       sw.metrics,
	})
	if err != nil {
		if e, ok := err.(ErrRejected); ok {
			if e.IsSelf() {
				// Remove the given address from the address book and add to our addresses
				// to avoid dialing in the future.
				sw.addrBook.RemoveAddress(addr)
				sw.addrBook.AddOurAddress(addr)

				return err
			}
		}

		// retry persistent peers after
		// any dial error besides IsSelf()
		if sw.RelayerNetAddr != nil && addr.ID == sw.RelayerNetAddr.ID {
			go sw.reconnectToRelayerPeer(addr)
		} else if sw.IsPeerPersistent(addr) {
			go sw.reconnectToPeer(addr)
		}

		return err
	}

	if err := sw.addPeer(p); err != nil {
		sw.transport.Cleanup(p)
		if p.IsRunning() {
			_ = p.Stop()
		}
		return err
	} else if sw.RelayerNetAddr != nil && addr.ID == sw.RelayerNetAddr.ID {
		sw.Logger.Info("[relayer-reconnection]: RELAYER RECONNECTED!", "address", addr)
	}

	return nil
}

func (sw *Switch) filterPeer(p Peer) error {
	// Avoid duplicate
	if sw.peers.Has(p.ID()) {
		return ErrRejected{id: p.ID(), isDuplicate: true}
	}

	errc := make(chan error, len(sw.peerFilters))

	for _, f := range sw.peerFilters {
		go func(f PeerFilterFunc, p Peer, errc chan<- error) {
			errc <- f(sw.peers, p)
		}(f, p, errc)
	}

	for i := 0; i < cap(errc); i++ {
		select {
		case err := <-errc:
			if err != nil {
				return ErrRejected{id: p.ID(), err: err, isFiltered: true}
			}
		case <-time.After(sw.filterTimeout):
			return ErrFilterTimeout{}
		}
	}

	return nil
}

// addPeer starts up the Peer and adds it to the Switch. Error is returned if
// the peer is filtered out or failed to start or can't be added.
func (sw *Switch) addPeer(p Peer) error {
	if err := sw.filterPeer(p); err != nil {
		return err
	}

	p.SetLogger(sw.Logger.With("peer", p.SocketAddr()))

	// Handle the shut down case where the switch has stopped but we're
	// concurrently trying to add a peer.
	if !sw.IsRunning() {
		// XXX should this return an error or just log and terminate?
		sw.Logger.Error("Won't start a peer - switch is not running", "peer", p)
		return nil
	}

	// Add some data to the peer, which is required by reactors.
	for _, reactor := range sw.reactors {
		p = reactor.InitPeer(p)
	}

	// Start the peer's send/recv routines.
	// Must start it before adding it to the peer set
	// to prevent Start and Stop from being called concurrently.
	err := p.Start()
	if err != nil {
		// Should never happen
		sw.Logger.Error("Error starting peer", "err", err, "peer", p)
		return err
	}

	// Add the peer to PeerSet. Do this before starting the reactors
	// so that if Receive errors, we will find the peer and remove it.
	// Add should not err since we already checked peers.Has().
	if err := sw.peers.Add(p); err != nil {
		switch err.(type) {
		case ErrPeerRemoval:
			sw.Logger.Error("Error starting peer ",
				" err ", "Peer has already errored and removal was attempted.",
				"peer", p.ID())
		}
		return err
	}
	sw.metrics.Peers.Add(float64(1))

	// check if we removed sentinel, if so, alert metrics
	splitStr := strings.Split(sw.RelayerPeerString, "@")
	if len(splitStr) > 1 {
		relayerIDConv := ID(splitStr[0])
		if err := validateID(relayerIDConv); err == nil {
			if p.ID() == relayerIDConv {
				sw.metrics.RelayConnected.Set(1)
			}
		} else {
			sw.Logger.Error("Error validating relayer ID", "err", err, "is it correctly configured?", sw.RelayerPeerString)
		}
	} else {
		sw.Logger.Error("Error splitting relayer ID", "is it correctly configured?", sw.RelayerPeerString)
	}

	// Start all the reactor protocols on the peer.
	for _, reactor := range sw.reactors {
		reactor.AddPeer(p)
	}

	sw.Logger.Debug("Added peer", "peer", p)

	return nil
}<|MERGE_RESOLUTION|>--- conflicted
+++ resolved
@@ -857,16 +857,12 @@
 	addr *NetAddress,
 	cfg *config.P2PConfig,
 ) error {
-<<<<<<< HEAD
 
 	if sw.RelayerNetAddr != nil && addr.ID == sw.RelayerNetAddr.ID {
 		sw.Logger.Info("[relayer-reconnection]: DIALING RELAYER", "address", addr, "time", time.Now())
 	} else {
 		sw.Logger.Info("Dialing peer", "address", addr)
 	}
-=======
-	sw.Logger.Debug("Dialing peer", "address", addr)
->>>>>>> 01d904b3
 
 	// XXX(xla): Remove the leakage of test concerns in implementation.
 	if cfg.TestDialFail {
